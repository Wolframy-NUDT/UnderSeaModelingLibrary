--- conflicted
+++ resolved
@@ -1,164 +1,22 @@
-<<<<<<< HEAD
 <!DOCTYPE html PUBLIC "-//W3C//DTD XHTML 1.0 Transitional//EN" "http://www.w3.org/TR/xhtml1/DTD/xhtml1-transitional.dtd">
 <html xmlns="http://www.w3.org/1999/xhtml" >
   <head>
-=======
-<!DOCTYPE HTML PUBLIC "-//W3C//DTD XHTML 1.0 Transitional//EN" "http://www.w3.org/TR/xhtml1/DTD/xhtml1-transitional.dtd">
-<html xmlns="http://www.w3.org/1999/xhtml"><head>
-<meta http-equiv="content-type" content="text/html; charset=UTF-8">
-
-  
->>>>>>> e619aa89
     <title>Under Sea Modeling Library (USML)</title>
-  <style type="text/css" charset="utf-8">/* See license.txt for terms of usage */
-/** reset styling **/
-.firebugResetStyles {
-    z-index: 2147483646 !important;
-    top: 0 !important;
-    left: 0 !important;
-    display: block !important;
-    border: 0 none !important;
-    margin: 0 !important;
-    padding: 0 !important;
-    outline: 0 !important;
-    min-width: 0 !important;
-    max-width: none !important;
-    min-height: 0 !important;
-    max-height: none !important;
-    position: fixed !important;
-    -moz-transform: rotate(0deg) !important;
-    -moz-transform-origin: 50% 50% !important;
-    -moz-border-radius: 0 !important;
-    -moz-box-shadow: none !important;
-    background-image: none !important;
-    pointer-events: none !important;
-}
-
-.firebugBlockBackgroundColor {
-    background-color: transparent !important;
-}
-
-.firebugResetStyles:before, .firebugResetStyles:after {
-    content: "" !important;
-}
-/**actual styling to be modified by firebug theme**/
-.firebugCanvas {
-    display: none !important;
-}
-
-/* * * * * * * * * * * * * * * * * * * * * * * * * * * * * * * * * * * * * * * * * * * * * * * * */
-.firebugLayoutBox {
-    width: auto !important;
-    position: static !important;
-}
-
-.firebugLayoutBoxOffset {
-    opacity: 0.8 !important;
-    position: fixed !important;
-}
-
-.firebugLayoutLine {
-    opacity: 0.4 !important;
-    background-color: #000000 !important;
-}
-
-.firebugLayoutLineLeft, .firebugLayoutLineRight {
-    width: 1px !important;
-    height: 100% !important;
-}
-
-.firebugLayoutLineTop, .firebugLayoutLineBottom {
-    width: 100% !important;
-    height: 1px !important;
-}
-
-.firebugLayoutLineTop {
-    margin-top: -1px !important;
-    border-top: 1px solid #999999 !important;
-}
-
-.firebugLayoutLineRight {
-    border-right: 1px solid #999999 !important;
-}
-
-.firebugLayoutLineBottom {
-    border-bottom: 1px solid #999999 !important;
-}
-
-.firebugLayoutLineLeft {
-    margin-left: -1px !important;
-    border-left: 1px solid #999999 !important;
-}
-
-/* * * * * * * * * * * * * * * * * * * * * * * * * * * * * * * * * * * * * * * * * * * * * * * * */
-.firebugLayoutBoxParent {
-    border-top: 0 none !important;
-    border-right: 1px dashed #E00 !important;
-    border-bottom: 1px dashed #E00 !important;
-    border-left: 0 none !important;
-    position: fixed !important;
-    width: auto !important;
-}
-
-.firebugRuler{
-    position: absolute !important;
-}
-
-.firebugRulerH {
-    top: -15px !important;
-    left: 0 !important;
-    width: 100% !important;
-    height: 14px !important;
-    background: url("data:image/png,%89PNG%0D%0A%1A%0A%00%00%00%0DIHDR%00%00%13%88%00%00%00%0E%08%02%00%00%00L%25a%0A%00%00%00%04gAMA%00%00%D6%D8%D4OX2%00%00%00%19tEXtSoftware%00Adobe%20ImageReadyq%C9e%3C%00%00%04%F8IDATx%DA%EC%DD%D1n%E2%3A%00E%D1%80%F8%FF%EF%E2%AF2%95%D0D4%0E%C1%14%B0%8Fa-%E9%3E%CC%9C%87n%B9%81%A6W0%1C%A6i%9A%E7y%0As8%1CT%A9R%A5J%95*U%AAT%A9R%A5J%95*U%AAT%A9R%A5J%95*U%AAT%A9R%A5J%95*U%AAT%A9R%A5J%95*U%AAT%A9R%A5J%95*U%AAT%A9R%A5J%95*U%AATE9%FE%FCw%3E%9F%AF%2B%2F%BA%97%FDT%1D~K(%5C%9D%D5%EA%1B%5C%86%B5%A9%BDU%B5y%80%ED%AB*%03%FAV9%AB%E1%CEj%E7%82%EF%FB%18%BC%AEJ8%AB%FA'%D2%BEU9%D7U%ECc0%E1%A2r%5DynwVi%CFW%7F%BB%17%7Dy%EACU%CD%0E%F0%FA%3BX%FEbV%FEM%9B%2B%AD%BE%AA%E5%95v%AB%AA%E3E5%DCu%15rV9%07%B5%7F%B5w%FCm%BA%BE%AA%FBY%3D%14%F0%EE%C7%60%0EU%AAT%A9R%A5J%95*U%AAT%A9R%A5J%95*U%AAT%A9R%A5J%95*U%AAT%A9R%A5J%95*U%AAT%A9R%A5JU%88%D3%F5%1F%AE%DF%3B%1B%F2%3E%DAUCNa%F92%D02%AC%7Dm%F9%3A%D4%F2%8B6%AE*%BF%5C%C2Ym~9g5%D0Y%95%17%7C%C8c%B0%7C%18%26%9CU%CD%13i%F7%AA%90%B3Z%7D%95%B4%C7%60%E6E%B5%BC%05%B4%FBY%95U%9E%DB%FD%1C%FC%E0%9F%83%7F%BE%17%7DkjMU%E3%03%AC%7CWj%DF%83%9An%BCG%AE%F1%95%96yQ%0Dq%5Dy%00%3Et%B5'%FC6%5DS%95pV%95%01%81%FF'%07%00%00%00%00%00%00%00%00%00%F8x%C7%F0%BE%9COp%5D%C9%7C%AD%E7%E6%EBV%FB%1E%E0(%07%E5%AC%C6%3A%ABi%9C%8F%C6%0E9%AB%C0'%D2%8E%9F%F99%D0E%B5%99%14%F5%0D%CD%7F%24%C6%DEH%B8%E9rV%DFs%DB%D0%F7%00k%FE%1D%84%84%83J%B8%E3%BA%FB%EF%20%84%1C%D7%AD%B0%8E%D7U%C8Y%05%1E%D4t%EF%AD%95Q%BF8w%BF%E9%0A%BF%EB%03%00%00%00%00%00%00%00%00%00%B8vJ%8E%BB%F5%B1u%8Cx%80%E1o%5E%CA9%AB%CB%CB%8E%03%DF%1D%B7T%25%9C%D5(%EFJM8%AB%CC'%D2%B2*%A4s%E7c6%FB%3E%FA%A2%1E%80~%0E%3E%DA%10x%5D%95Uig%15u%15%ED%7C%14%B6%87%A1%3B%FCo8%A8%D8o%D3%ADO%01%EDx%83%1A~%1B%9FpP%A3%DC%C6'%9C%95gK%00%00%00%00%00%00%00%00%00%20%D9%C9%11%D0%C0%40%AF%3F%EE%EE%92%94%D6%16X%B5%BCMH%15%2F%BF%D4%A7%C87%F1%8E%F2%81%AE%AAvzr%DA2%ABV%17%7C%E63%83%E7I%DC%C6%0Bs%1B%EF6%1E%00%00%00%00%00%00%00%00%00%80cr%9CW%FF%7F%C6%01%0E%F1%CE%A5%84%B3%CA%BC%E0%CB%AA%84%CE%F9%BF)%EC%13%08WU%AE%AB%B1%AE%2BO%EC%8E%CBYe%FE%8CN%ABr%5Dy%60~%CFA%0D%F4%AE%D4%BE%C75%CA%EDVB%EA(%B7%F1%09g%E5%D9%12%00%00%00%00%00%00%00%00%00H%F6%EB%13S%E7y%5E%5E%FB%98%F0%22%D1%B2'%A7%F0%92%B1%BC%24z3%AC%7Dm%60%D5%92%B4%7CEUO%5E%F0%AA*%3BU%B9%AE%3E%A0j%94%07%A0%C7%A0%AB%FD%B5%3F%A0%F7%03T%3Dy%D7%F7%D6%D4%C0%AAU%D2%E6%DFt%3F%A8%CC%AA%F2%86%B9%D7%F5%1F%18%E6%01%F8%CC%D5%9E%F0%F3z%88%AA%90%EF%20%00%00%00%00%00%00%00%00%00%C0%A6%D3%EA%CFi%AFb%2C%7BB%0A%2B%C3%1A%D7%06V%D5%07%A8r%5D%3D%D9%A6%CAu%F5%25%CF%A2%99%97zNX%60%95%AB%5DUZ%D5%FBR%03%AB%1C%D4k%9F%3F%BB%5C%FF%81a%AE%AB'%7F%F3%EA%FE%F3z%94%AA%D8%DF%5B%01%00%00%00%00%00%00%00%00%00%8E%FB%F3%F2%B1%1B%8DWU%AAT%A9R%A5J%95*U%AAT%A9R%A5J%95*U%AAT%A9R%A5J%95*U%AAT%A9R%A5J%95*U%AAT%A9R%A5J%95*U%AAT%A9R%A5J%95*U%AAT%A9R%A5J%95*UiU%C7%BBe%E7%F3%B9%CB%AAJ%95*U%AAT%A9R%A5J%95*U%AAT%A9R%A5J%95*U%AAT%A9R%A5J%95*U%AAT%A9R%A5J%95*U%AAT%A9R%A5J%95*U%AAT%A9R%A5J%95*U%AAT%A9R%A5*%AAj%FD%C6%D4%5Eo%90%B5Z%ADV%AB%D5j%B5Z%ADV%AB%D5j%B5Z%ADV%AB%D5j%B5Z%ADV%AB%D5j%B5Z%ADV%AB%D5j%B5Z%ADV%AB%D5j%B5Z%ADV%AB%D5j%B5%86%AF%1B%9F%98%DA%EBm%BBV%AB%D5j%B5Z%ADV%AB%D5j%B5Z%ADV%AB%D5j%B5Z%ADV%AB%D5j%B5Z%ADV%AB%D5j%B5Z%ADV%AB%D5j%B5Z%ADV%AB%D5j%B5Z%AD%D6%E4%F58%01%00%00%00%00%00%00%00%00%00%00%00%00%00%40%85%7F%02%0C%008%C2%D0H%16j%8FX%00%00%00%00IEND%AEB%60%82") repeat-x !important;
-    border-top: 1px solid #BBBBBB !important;
-    border-right: 1px dashed #BBBBBB !important;
-    border-bottom: 1px solid #000000 !important;
-}
-
-.firebugRulerV {
-    top: 0 !important;
-    left: -15px !important;
-    width: 14px !important;
-    height: 100% !important;
-    background: url("data:image/png,%89PNG%0D%0A%1A%0A%00%00%00%0DIHDR%00%00%00%0E%00%00%13%88%08%02%00%00%00%0E%F5%CB%10%00%00%00%04gAMA%00%00%D6%D8%D4OX2%00%00%00%19tEXtSoftware%00Adobe%20ImageReadyq%C9e%3C%00%00%06~IDATx%DA%EC%DD%D1v%A20%14%40Qt%F1%FF%FF%E4%97%D9%07%3BT%19%92%DC%40(%90%EEy%9A5%CB%B6%E8%F6%9Ac%A4%CC0%84%FF%DC%9E%CF%E7%E3%F1%88%DE4%F8%5D%C7%9F%2F%BA%DD%5E%7FI%7D%F18%DDn%BA%C5%FB%DF%97%BFk%F2%10%FF%FD%B4%F2M%A7%FB%FD%FD%B3%22%07p%8F%3F%AE%E3%F4S%8A%8F%40%EEq%9D%BE8D%F0%0EY%A1Uq%B7%EA%1F%81%88V%E8X%3F%B4%CEy%B7h%D1%A2E%EBohU%FC%D9%AF2fO%8BBeD%BE%F7X%0C%97%A4%D6b7%2Ck%A5%12%E3%9B%60v%B7r%C7%1AI%8C%BD%2B%23r%00c0%B2v%9B%AD%CA%26%0C%1Ek%05A%FD%93%D0%2B%A1u%8B%16-%95q%5Ce%DCSO%8E%E4M%23%8B%F7%C2%FE%40%BB%BD%8C%FC%8A%B5V%EBu%40%F9%3B%A72%FA%AE%8C%D4%01%CC%B5%DA%13%9CB%AB%E2I%18%24%B0n%A9%0CZ*Ce%9C%A22%8E%D8NJ%1E%EB%FF%8F%AE%CAP%19*%C3%BAEKe%AC%D1%AAX%8C*%DEH%8F%C5W%A1e%AD%D4%B7%5C%5B%19%C5%DB%0D%EF%9F%19%1D%7B%5E%86%BD%0C%95%A12%AC%5B*%83%96%CAP%19%F62T%86%CAP%19*%83%96%CA%B8Xe%BC%FE)T%19%A1%17xg%7F%DA%CBP%19*%C3%BA%A52T%86%CAP%19%F62T%86%CA%B0n%A9%0CZ%1DV%C6%3D%F3%FCH%DE%B4%B8~%7F%5CZc%F1%D6%1F%AF%84%F9%0F6%E6%EBVt9%0E~%BEr%AF%23%B0%97%A12T%86%CAP%19%B4T%86%CA%B8Re%D8%CBP%19*%C3%BA%A52huX%19%AE%CA%E5%BC%0C%7B%19*CeX%B7h%A9%0C%95%E1%BC%0C%7B%19*CeX%B7T%06%AD%CB%5E%95%2B%BF.%8F%C5%97%D5%E4%7B%EE%82%D6%FB%CF-%9C%FD%B9%CF%3By%7B%19%F62T%86%CA%B0n%D1R%19*%A3%D3%CA%B0%97%A12T%86uKe%D0%EA%B02*%3F1%99%5DB%2B%A4%B5%F8%3A%7C%BA%2B%8Co%7D%5C%EDe%A8%0C%95a%DDR%19%B4T%C66%82fA%B2%ED%DA%9FC%FC%17GZ%06%C9%E1%B3%E5%2C%1A%9FoiB%EB%96%CA%A0%D5qe4%7B%7D%FD%85%F7%5B%ED_%E0s%07%F0k%951%ECr%0D%B5C%D7-g%D1%A8%0C%EB%96%CA%A0%A52T%C6)*%C3%5E%86%CAP%19%D6-%95A%EB*%95q%F8%BB%E3%F9%AB%F6%E21%ACZ%B7%22%B7%9B%3F%02%85%CB%A2%5B%B7%BA%5E%B7%9C%97%E1%BC%0C%EB%16-%95%A12z%AC%0C%BFc%A22T%86uKe%D0%EA%B02V%DD%AD%8A%2B%8CWhe%5E%AF%CF%F5%3B%26%CE%CBh%5C%19%CE%CB%B0%F3%A4%095%A1%CAP%19*Ce%A8%0C%3BO*Ce%A8%0C%95%A12%3A%AD%8C%0A%82%7B%F0v%1F%2FD%A9%5B%9F%EE%EA%26%AF%03%CA%DF9%7B%19*Ce%A8%0C%95%A12T%86%CA%B8Ze%D8%CBP%19*Ce%A8%0C%95%D1ae%EC%F7%89I%E1%B4%D7M%D7P%8BjU%5C%BB%3E%F2%20%D8%CBP%19*Ce%A8%0C%95%A12T%C6%D5*%C3%5E%86%CAP%19*Ce%B4O%07%7B%F0W%7Bw%1C%7C%1A%8C%B3%3B%D1%EE%AA%5C%D6-%EBV%83%80%5E%D0%CA%10%5CU%2BD%E07YU%86%CAP%19*%E3%9A%95%91%D9%A0%C8%AD%5B%EDv%9E%82%FFKOee%E4%8FUe%A8%0C%95%A12T%C6%1F%A9%8C%C8%3D%5B%A5%15%FD%14%22r%E7B%9F%17l%F8%BF%ED%EAf%2B%7F%CF%ECe%D8%CBP%19*Ce%A8%0C%95%E1%93~%7B%19%F62T%86%CAP%19*Ce%A8%0C%E7%13%DA%CBP%19*Ce%A8%0CZf%8B%16-Z%B4h%D1R%19f%8B%16-Z%B4h%D1R%19%B4%CC%16-Z%B4h%D1R%19%B4%CC%16-Z%B4h%D1%A2%A52%CC%16-Z%B4h%D1%A2%A52h%99-Z%B4h%D1%A2%A52h%99-Z%B4h%D1%A2EKe%98-Z%B4h%D1%A2EKe%D02%5B%B4h%D1%A2EKe%D02%5B%B4h%D1%A2E%8B%96%CA0%5B%B4h%D1%A2E%8B%96%CA%A0e%B6h%D1%A2E%8B%96%CA%A0e%B6h%D1%A2E%8B%16-%95a%B6h%D1%A2E%8B%16-%95A%CBl%D1%A2E%8B%16-%95A%CBl%D1%A2E%8B%16-Z*%C3l%D1%A2E%8B%16-Z*%83%96%D9%A2E%8B%16-Z*%83%96%D9%A2E%8B%16-Z%B4T%86%D9%A2E%8B%16-Z%B4T%06-%B3E%8B%16-Z%B4T%06-%B3E%8B%16-Z%B4h%A9%0C%B3E%8B%16-Z%B4h%A9%0CZf%8B%16-Z%B4h%A9%0CZf%8B%16-Z%B4h%D1R%19f%8B%16-Z%B4h%D1R%19%B4%CC%16-Z%B4h%D1R%19%B4%CC%16-Z%B4h%D1%A2%A52%CC%16-Z%B4h%D1%A2%A52h%99-Z%B4h%D1%A2%A52h%99-Z%B4h%D1%A2EKe%98-Z%B4h%D1%A2EKe%D02%5B%B4h%D1%A2EKe%D02%5B%B4h%D1%A2E%8B%96%CA0%5B%B4h%D1%A2E%8B%96%CA%A0e%B6h%D1%A2E%8B%96%CA%A0e%B6h%D1%A2E%8B%16-%95a%B6h%D1%A2E%8B%16-%95A%CBl%D1%A2E%8B%16-%95A%CBl%D1%A2E%8B%16-Z*%C3l%D1%A2E%8B%16-Z*%83%96%D9%A2E%8B%16-Z*%83%96%D9%A2E%8B%16-Z%B4T%86%D9%A2E%8B%16-Z%B4T%06-%B3E%8B%16-Z%B4T%06-%B3E%8B%16-Z%B4h%A9%0C%B3E%8B%16-Z%B4h%A9%0CZf%8B%16-Z%B4h%A9%0CZf%8B%16-Z%B4h%D1R%19f%8B%16-Z%B4h%D1R%19%B4%CC%16-Z%B4h%D1R%19%B4%CC%16-Z%B4h%D1%A2%A52%CC%16-Z%B4h%D1%A2%A52h%99-Z%B4h%D1%A2%A52h%99-Z%B4h%D1%A2EKe%98-Z%B4h%D1%A2EKe%D02%5B%B4h%D1%A2EKe%D02%5B%B4h%D1%A2E%8B%96%CA0%5B%B4h%D1%A2E%8B%96%CA%A0e%B6h%D1%A2E%8B%96%CA%A0e%B6h%D1%A2E%8B%16-%95a%B6h%D1%A2E%8B%16-%95A%CBl%D1%A2E%8B%16-%95A%CBl%D1%A2E%8B%16-Z*%C3l%D1%A2E%8B%16-Z*%83%96%D9%A2E%8B%16-Z*%83%96%D9%A2E%8B%16-Z%B4T%86%D9%A2E%8B%16-Z%B4T%06-%B3E%8B%16-Z%B4%AE%A4%F5%25%C0%00%DE%BF%5C'%0F%DA%B8q%00%00%00%00IEND%AEB%60%82") repeat-y !important;
-    border-left: 1px solid #BBBBBB !important;
-    border-right: 1px solid #000000 !important;
-    border-bottom: 1px dashed #BBBBBB !important;
-}
-
-.overflowRulerX > .firebugRulerV {
-    left: 0 !important;
-}
-
-.overflowRulerY > .firebugRulerH {
-    top: 0 !important;
-}
-
-/* * * * * * * * * * * * * * * * * * * * * * * * * * * * * * * * * * * * * * * * * * * * * * * * */
-.fbProxyElement {
-    position: absolute !important;
-    pointer-events: auto !important;
-}</style></head><body>
+  </head>
+  <body>
     <h1>Under Sea Modeling Library (USML) Release Notes</h1>
     
     <h2>Release 0.04</h2>
     <ul>
     	<li>Added specialized data_grids for sound speed profiling and bathymetry, optimized for speed, data_grid_svp and data_grid_bathy.
     		Regression tests for both of these new data_grids can be found in datagrid_tests.
-<<<<<<< HEAD
     	<li>In order to use the above specialized data_grids, it required new implementations of boundary_grid and profile_grid. These new
     		boundary_grid_fast and profile_grid_fast, now allow for data_grids of type bathy and svp, respectively, to be passed into 
     		and used as the ocean's boundary and profile models.
     	<li>Added new logic to correctly produce only one eigenray when the azimuthal angles overlap, ie 0.0 and 360.0 are the same. 
-=======
-    	</li><li>Added new logic to correctly produce only one eigenray when the azimuthal angles overlap, ie 0.0 and 360.0 are the same. 
->>>>>>> e619aa89
     		Included new regression tests for this implementation in eigenray_test.
-    	</li><li>Added new logic to correctly produce appropriate number of
- eigenrays when a target is almost directly above the source. Also 
-included
+    	<li>Added new logic to correctly produce appropriate number of eigenrays when a target is almost directly above the source. Also included
     		new regression test for this implementation in eigenray_test.
-<<<<<<< HEAD
     	<li>Corrected gaussian intensity calculations to appropriately take into account the offset from the CPA, when choosing where to start
     		looking for contributions.
     	<li>Many changes to how the Hybrid Gaussian beam calculations are done when close to the rayfan edges. When close to boundaries we 
@@ -174,35 +32,6 @@
 		<li>Added std::invalid_argument exception for netcdf_bathy and netcdf_profile. Exception thrown when filename argument conatins 
 			wrong path or filename.
 	</ul>
-=======
-    	</li><li>Corrected gaussian intensity calculations to appropriately
- take into account the offset fromt he CPA, when choosing where to start
-    		looking for contributions.
-    	</li><li>Many changes to how the Hybrid Gaussian beam calculations 
-are done when close to the rayfan edges. When close to boundaries we 
-    		previously had an inherent left-handed, all axis values 
-prioritized to the left index, nature when doing calculations. This 
-however, 
-    		created issues when close to the boundary, breaking previously 
-conceived notions that symmetry would still hold. Added new logic to 
-    		correct rebalance and restore symmetry to the calculations at the 
-rayfan edges.
-        </li><li>Modified wave_queue and proploss class to use the new 
-class prolossListener. The proplossListener implements the 
-Observer/Subject pattern which will 
-                 allow multiple classes to  "listen" for updated 
-proploss eigenrays.
-        </li><li>Added method setIntensityThreshold to wave_queue class 
-to ignore transimission loss eigenrays larger than the absolute value of
- the threshold. 
-                 Default value of the threshold is 300 dB.
-        </li><li>Replaced profile_mackenzie with static function data_grid_mackenzie.construct() produce a data_grid vs a profile_grid. 
-        </li><li>Added std::invalid_argument exception for netcdf_bathy 
-and netcdf_profile. Exception thrown when filename argument conatins 
-wrong path or filename.
-        </li>
-    </ul>
->>>>>>> e619aa89
 
     <h2>Release 0.03</h2>
     <ul>
@@ -211,56 +40,56 @@
 			families. This first exhibited during the lloyds_depth_proploss test. As the TL was 
 			calculated closer and closer to the surface, the TL got further and further from the 
 			theoretical values and introducing these virtual rays rectified this issue.
-	    </li><li>Made a significant change to the way that wavefronts are collected into families.
+	    <li>Made a significant change to the way that wavefronts are collected into families.
 			The on_edge logic no longer uses the number of surface and bottom bounces to determine
 			the location of a fold in the wavefront. This logic fails in ducts because the bounces
 			do not always result in a fold. As a consequence of this change, the on_fold logic was
 			removed and significantly simplified the way that caustics are detected.
-		</li><li>The reflect_loss_rayleigh mogdel had a bug where speed_shear was not being scaled
+		<li>The reflect_loss_rayleigh mogdel had a bug where speed_shear was not being scaled
 			correctly. Now the results of the plot_rayleigh_sediments match Fig 1.24 in Jensen,
 			Kuperman, et al. Simplified the conversion from dB/wavelength to loss tanget by
 			defining ATT_CONVERT constant.
-		</li><li>Created the ascii_arc_bathy model to extract Coastal Relief Model (CRM) bathymetry
+		<li>Created the ascii_arc_bathy model to extract Coastal Relief Model (CRM) bathymetry
 			data. This data is produced by the NGDC web site as ASCII files with an ARC header.
-		</li><li>Created reflect_loss_netcdf model to read provinced bottom loss data from netCDF
+		<li>Created reflect_loss_netcdf model to read provinced bottom loss data from netCDF
 			file. Assumes that each of the provinces and be modelled using the reflect_loss_rayleigh 
 			model, and that the provinces define the province number as a function of latitude
 			and logitude. Each province number corresponds to a specific comination of geophysical
 			properties (aka reflect_loss_rayleigh arguments).
-		</li><li>The "too shallow" calculation in the reflection_model was not normalizing the theta
+		<li>The "too shallow" calculation in the reflection_model was not normalizing the theta
 			and phi components of the normal correctly. And this allowed them to be much greater 
 			than 1, which lead to crazy jumps.
-		</li><li>The boundary_grid model has a sqrt() in the calculation of the rho component of 
+		<li>The boundary_grid model has a sqrt() in the calculation of the rho component of 
 			the normal. If the gradients were very large, the sum of the squares of the theta and
 			phi componenets were slightly greater than 1. This leads to a rho value of NaN, and 
 			then everything turns bad.
-		</li><li>Enabled floating point exception traps when USML_DEBUG is set. Uses the GCC 
+		<li>Enabled floating point exception traps when USML_DEBUG is set. Uses the GCC 
 			constructor attributes (a C language extension) to invoke the feenableexcept() 
 			function whent he shared library is loaded. Only supported by GCC compilers and shared
 			libraries at this time.
-		</li><li>Discovered math overflow using "float" for bathymetry. Replaced all "float" with
+		<li>Discovered math overflow using "float" for bathymetry. Replaced all "float" with
 			"double".
-		</li><li>Added the ability to limit interpolation locations to values inside of the lat/long
+		<li>Added the ability to limit interpolation locations to values inside of the lat/long
 			boundaries of the bathymetry and profile grids.
-		</li><li>Corrected an error in pchip algorithm in data_grid (y3=y2 and not y2=y2).
-		</li><li>Added great circle range/bearing calculations to wposition1. Frequently used 
+		<li>Corrected an error in pchip algorithm in data_grid (y3=y2 and not y2=y2).
+		<li>Added great circle range/bearing calculations to wposition1. Frequently used 
 			during testing.
-		</li><li>Developed a cmp_speed study to compare WaveQ3D speeds with CASS/GRAB scenario 
+		<li>Developed a cmp_speed study to compare WaveQ3D speeds with CASS/GRAB scenario 
 			based on STD14. Built CASS runstreams to compute transmission loss for 1, 10, 20, 30, 
 			..., 100 targets. Implemented as a ring of receivers at 100 km from source.
-		</li><li>Changed profile_mackenzie to set edge_limit in the depth direction to true. 
+		<li>Changed profile_mackenzie to set edge_limit in the depth direction to true. 
 			Eliminated cases where extrapolation outside of the water column was leading to NaN 
 			in ray trace of ray_speed. This, in turn, was causing ray_speed to run very slow.
-		</li><li>Prevent the first longitude point in the extraction from netCDF files from using
+		<li>Prevent the first longitude point in the extraction from netCDF files from using
 			lng_first index values that were smaller than zero. Effects netcdf_profile and 
 			netcdf_bathymetry models.
-		</li><li>Updated CMake process to support: install targets, included the libraries for zlib, 
+		<li>Updated CMake process to support: install targets, included the libraries for zlib, 
 			hdf5, and curl that were required for NetCDF 4.
-		</li><li>Added reflect_loss_rayleigh parameters for MUD bottoms.
-		</li><li>In netccdf_profile, changed NcError to silent_nonfatal instead of verbose to prevent 
+		<li>Added reflect_loss_rayleigh parameters for MUD bottoms.
+		<li>In netccdf_profile, changed NcError to silent_nonfatal instead of verbose to prevent 
 			the extra line print out.
-		</li><li>Updated documentation to include BSD 2-Clauses License.
-		</li><li>Migrate test platform to Ubuntu 12.04 LTS from 10.04.</li>
+		<li>Updated documentation to include BSD 2-Clauses License.
+		<li>Migrate test platform to Ubuntu 12.04 LTS from 10.04.</li>
     </ul>
 
     <h2>Release 0.02</h2>
@@ -278,8 +107,8 @@
         <li>Requires upgrade of Boost library to version 1.48.0 or better.</li>
         <li>Use enable_if&lt;&gt; template like 1.48.0 version of ublas.</li>
         <li>Before this fix, scalar addition with vector/matrix just resulted
-            in the original vector/matrix on Windows.</li><li>
-        </li><li>This fix fixed the errors in dot_test and distance_test.</li>
+            in the original vector/matrix on Windows.<li>
+        <li>This fix fixed the errors in dot_test and distance_test.</li>
         </ul>
     <li>Use operator*() and operator/() as aliases for element_prod() and element_div().</li>
         <ul>
@@ -303,4 +132,5 @@
     </ul>
 
 
-  </body></html>+  </body>
+</html>