--- conflicted
+++ resolved
@@ -5,7 +5,6 @@
   </head>
   <body>
     <h1>Under Sea Modeling Library (USML) Release Notes</h1>
-<<<<<<< HEAD
 
     <h2>Development Release 2.0.0dr1 - July 2015</h2>
     <ul>
@@ -76,7 +75,6 @@
       </ul>
     </ul>
 
-=======
     <h2>Release 1.0.1 - July 2015</h2>
 	<ul>
 	<li>Bugs</li>
@@ -90,7 +88,6 @@
 	</ul>
 	</ul>
 	
->>>>>>> 38a063bd
     <h2>Release 1.0.0 - May 2015</h2>
     <ul>
 	<li>Bugs</li>
