--- conflicted
+++ resolved
@@ -28,14 +28,6 @@
 /// @{
 
 /**
-<<<<<<< HEAD
- * Propagates a wavefront to generate reverberation eigenverbs and fathometers.
- * Invoked as a background thread_task whenever the sensor_model has a
- * significant update. If an existing wavefront_generator is running for
- * this sensor_model, that task is aborted before the new wavefront_generator
- * is created.
- */
-=======
  * This class inherits the thread_task interface and is used to assemble
  * the all data required by the wave_queue and then run the wave_queue.
  * Once instantiated the class run method is called by passing its pointer
@@ -51,7 +43,6 @@
  *  wavefront_generator::intensity_threshold = -300.0; // dB  Eigenray with intensity values below this are discarded.
  */
 
->>>>>>> 72175d21
 class USML_DECLSPEC wavefront_generator : public thread_task
 {
     public:
