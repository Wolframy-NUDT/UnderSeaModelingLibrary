--- conflicted
+++ resolved
@@ -153,24 +153,13 @@
 		cout << "== deploy sensor instance ==" << endl;
 		sensor_model::id_type sensorID = 1;
 		sensor_params::id_type paramsID = 1;
-<<<<<<< HEAD
-		wposition1 pos(0.0, 0.0, -10.0);		// locate on ocean surface
-		orientation orient(0.0, 0.0);	// default orientation
-=======
 		wposition1 pos(0.0, 0.0);        // locate on ocean surface
 		orientation orient(0.0, 0.0);	 // default orientation
->>>>>>> d3011d18
 
 		sensor_manager::instance()->add_sensor(sensorID, paramsID, "sensor1");
 
 		// Set wave_queue attributes
 		wavefront_generator::time_maximum =  7.0/2.0 + 0.5; // reverb_duration/2 + 1/2 sec
-<<<<<<< HEAD
-        wavefront_generator::time_step = 0.01;              // For comparsion to eigenverb_demo.m
-		//wavefront_generator::number_de = 91;              // For comparsion to eigenverb_demo.m
-		//wavefront_generator::max_bottom = 0;              // Max number of bottom bounces.
-		//wavefront_generator::max_surface = 0;             // Max number of surface bounces.
-=======
 		wavefront_generator::intensity_threshold = 150.0; //dB
 
 		/*************************** TIME STEP ********************************/
@@ -180,7 +169,6 @@
 		//wavefront_generator::max_bottom = 0;              // Max number of bottom bounces.
 		//wavefront_generator::max_surface = 0;             // Max number of surface bounces.
 
->>>>>>> d3011d18
 		// Update sensor data and run wave_queue.
 		sensor_manager::instance()->update_sensor(sensorID, pos, orient, true);
 	}
@@ -226,15 +214,8 @@
         double start_time = timer.elapsed();
 
         while ( true ) {
-
-<<<<<<< HEAD
-            // TODO - Uncomment after debugging
             fathometers = sp_manager->get_fathometers(query);
             // envelopes = sp_manager->get_envelopes(query);
-=======
-            fathometers = sp_manager->get_fathometers(query);
-            //envelopes = sp_manager->get_envelopes(query);
->>>>>>> d3011d18
 
             // TODO - Uncomment after debugging
             //if ( fathometers.size() > 0 && envelopes.size() > 0 ) break ;
@@ -248,15 +229,7 @@
         }
         cout << "waited for " << timer.elapsed() << " secs" << endl ;
 
-<<<<<<< HEAD
-        // TODO - Uncomment after debugging
-=======
->>>>>>> d3011d18
-        std::string ncname_fathometers = USML_STUDIES_DIR "/reverberation/fathometer_";
-        fathometer_model::fathometer_package::iterator iter_fathometers;
-        for ( iter_fathometers = fathometers.begin();
-            iter_fathometers != fathometers.end(); ++iter_fathometers )
-        {
+            iter_envelopes != envelopes.end(); ++iter_envelopes )        {
             fathometer_model* model = ( *iter_fathometers );
             sensor_model::id_type src_id = model->source_id();
             sensor_model::id_type rcv_id = model->receiver_id();
@@ -267,10 +240,7 @@
             model->write_netcdf(ncname_fathometers.c_str());
         }
 
-<<<<<<< HEAD
-=======
         // TODO add back after envelopes are operational
->>>>>>> d3011d18
         //std::string ncname_envelopes = USML_STUDIES_DIR "/reverberation/envelopes_";
         //envelope_collection::envelope_package::iterator iter_envelopes;
         //for ( iter_envelopes = envelopes.begin();
@@ -285,7 +255,6 @@
         //    ncname_envelopes += ".nc";
         //    collection->write_netcdf(ncname_envelopes.c_str());
         //}
-
         // No need to delete fathometers or envelopes as they are shared_ptr's
 	}
 };
