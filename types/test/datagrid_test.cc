/**
 * @example types/test/datagrid_test.cc
 */
#include <boost/test/unit_test.hpp>
#include <usml/types/types.h>
#include <iostream>
#include <sstream>
#include <boost/progress.hpp>
#include <stdio.h>
#include <usml/netcdf/netcdf_files.h>
#include <boost/progress.hpp>

BOOST_AUTO_TEST_SUITE(datagrid_test)

using namespace boost::unit_test;
using namespace usml::types;

typedef seq_vector::iterator iterator;

/**
 * As a note when using valgrind mem-check, there are many instances
 * of an "Conditional jump or move depends on uninitialised value(s)"
 * warning that are issued for the deriv_1d_test and datagrid_fast_acc_test
 * that have been determined to not effect the overall performance or
 * functionality of data_grid::pchip and may be ignored.
 */

/**
 * @ingroup types_test
 * Test the ability of data_grid_compute_offset() to retrieve data
 * from a 3-D data matrix in column major order.
 * Generate errors if values differ by more that 1E-6 percent.
 */
BOOST_AUTO_TEST_CASE( compute_index_test ) {

    cout << "=== datagrid_test: compute_index_test ===" << endl;

    // build a set of axes like the ones used in data_grid

    seq_linear x(0,100.0,2);
    seq_linear y(0,10.0,3);
    seq_linear z(0,1.0,4);
    seq_vector *axis[] = {&x, &y, &z};
    cout << "x=" << x << endl;
    cout << "y=" << y << endl;
    cout << "z=" << z << endl;

    // fill in a data vector using combination of axis values

    double data[2*3*4];
    size_t k = 0;
    for ( iterator ix = x.begin(); ix < x.end(); ++ix ) {
        for ( iterator iy = y.begin(); iy < y.end(); ++iy ) {
            for ( iterator iz = z.begin(); iz < z.end(); ++iz ) {
                data[k++] = *ix + *iy + *iz;
            }
        }
    }

    cout << "data[x][y][z]=";
    for ( size_t n=0; n < k; ++n ) printf("%03.0f ", data[n] );
    cout << endl;

    // check to see if all data in the right place

    size_t index[3];
    size_t a=0,b=0,c=0;
    for ( iterator ix = x.begin(); ix < x.end(); ++ix ) {
        index[0] = a++;
        b = 0;
        for ( iterator iy = y.begin(); iy < y.end(); ++iy ) {
            index[1] = b++;
            c = 0;
            for ( iterator iz = z.begin(); iz < z.end(); ++iz ) {
                index[2] = c++;
                k = data_grid_compute_offset<2>( axis, index );
                printf( "x=%lu y=%lu z=%lu offset=%02lu data=%03.0f\n",
                        (unsigned long)(a-1), (unsigned long)(b-1),
                        (unsigned long)(c-1), (unsigned long)k, data[k] );
                BOOST_CHECK_CLOSE( data[k], *ix + *iy + *iz, 1e-6 );
            }
        }
    }
}

/**
 * Compute a linear field value of 1-D interpolation test data
 */
static double linear1d( double axis ) {
    return 5.0 + 3.0 * axis;
}

/**
 * @ingroup types_test
 * Interpolate 1-D linear field using a scalar.
 * Exercise all of the 1-D interpolation types.
 * Generate errors if values differ by more that 1E-6 percent.
 */
BOOST_AUTO_TEST_CASE( linear_1d_test ) {
    double truth, nearest, linear, pchip;

    cout << "=== datagrid_test: linear_1d_test ===" << endl;

    // construct synthetic data for this test

    seq_linear axis(1.0,2.0,9.0);
    seq_vector *ax[] = {&axis};
    data_grid<double,1> grid( ax );
    grid.edge_limit(0,false);

    for ( size_t n=0; n < axis.size(); ++n ) {
        grid.data( &n, linear1d(axis(n)) );
    }

    // interpolate using all possible algorithms

    cout << "x\ttruth\tnearest\tlinear\tpchip" << endl;
    for ( double x=0.25; x <= 10.0; x += 0.25 ) {
    	double y = x ;
        cout << y << "\t";
        truth = linear1d(y);
        cout << truth << "\t";

        grid.interp_type(0,GRID_INTERP_NEAREST);
        nearest = grid.interpolate( &y );
        cout << nearest << "\t";

        grid.interp_type(0,GRID_INTERP_LINEAR);
        linear = grid.interpolate( &y );
        cout << linear << "\t";
        BOOST_CHECK_CLOSE( linear, truth, 1e-6 );

        grid.interp_type(0,GRID_INTERP_PCHIP);
        pchip = grid.interpolate( &y );
        cout << pchip << "\t";
        BOOST_CHECK_CLOSE( pchip, truth, 1e-6 );

        cout << endl;
    }
}

/**
 * Compute a cubic field value of 1-D interpolation test data
 */
static double cubic1d( double axis ) {
    return linear1d( axis ) - 0.3 * axis*axis;
}

/**
 * @ingroup types_test
 * Interpolate 1-D cubic field using a scalar.
 * Exercise all of the 1-D interpolation types.
 * Generate errors if values differ by more that 1E-6 percent.
 */
BOOST_AUTO_TEST_CASE( cubic_1d_test ) {
    double truth, nearest, linear, pchip;

    cout << "=== datagrid_test: cubic_1d_test ===" << endl;

    // construct synthetic data for this test

    seq_linear axis(1.0,2.0,9.0);
    seq_vector *ax[] = {&axis};
    data_grid<double,1> grid( ax );
    grid.edge_limit(0,false);

    for ( size_t n=0; n < axis.size(); ++n ) {
        grid.data( &n, cubic1d(axis(n)) );
    }

    // interpolate using all possible algorithms
    // don't try extrapolation

    cout << "x\ttruth\tnearest\tlinear\tpchip" << endl;
    for ( double x=1.0; x <= 9.0; x += 0.25 ) {
        cout << x << "\t";
        truth = cubic1d(x);
        cout << truth << "\t";

        grid.interp_type(0,GRID_INTERP_NEAREST);
        nearest = grid.interpolate( &x );
        cout << nearest << "\t";

        grid.interp_type(0,GRID_INTERP_LINEAR);
        linear = grid.interpolate( &x );
        cout << linear << "\t";

        grid.interp_type(0,GRID_INTERP_PCHIP);
        pchip = grid.interpolate( &x );
        cout << pchip << "\t";
        BOOST_CHECK_CLOSE( pchip, truth, 2.0 );

        cout << endl;
    }
}

/**
 * Compute the derivative of the function defined in cubic1d().
 */
static double deriv1d( double axis ) {
    return 3.0 - 0.6 * axis;
}

/**
 * @ingroup types_test
 * Interpolate 1-D cubic field using a scalar.
 * Test the accuracy of the derivatives
 * Generate errors if values differ by more that 1E-6 percent.
 */
BOOST_AUTO_TEST_CASE( deriv_1d_test ) {
    double truth, nearest, linear, pchip;

    cout << "=== datagrid_test: deriv_1d_test ===" << endl;

    // construct synthetic data for this test

    seq_linear axis(1.0,2.0,9.0);
    seq_vector *ax[] = {&axis};
    data_grid<double,1> grid( ax );

    for ( size_t n=0; n < axis.size(); ++n ) {
        grid.data( &n, cubic1d(axis(n)) );
    }

    // interpolate using all possible algorithms
    // don't try extrapolation

    cout << "x\ttruth\tnearest\tlinear\tpchip" << endl;
    for ( double x=1.0; x <= 9.0; x += 0.25 ) {
        cout << x << "\t";
        truth = deriv1d(x);
        cout << truth << "\t";

        grid.interp_type(0,GRID_INTERP_NEAREST);
        grid.interpolate( &x, &nearest );
        cout << nearest << "\t";

        grid.interp_type(0,GRID_INTERP_LINEAR);
        grid.interpolate( &x, &linear );
        cout << linear << "\t";

        grid.interp_type(0,GRID_INTERP_PCHIP);
        grid.interpolate( &x, &pchip );
        cout << pchip ;
        // BOOST_CHECK_CLOSE( pchip, truth, 20.0 ) ;

        cout << endl;
    }
}

/**
 * Cubic generating function and its derivative
 * functions in the x and y directions.
 */

static double cubic2d( double x, double y ) {
    return (x*x*x) * (y*y*y) ;
}

static double deriv2d_x( double x, double y ) {
    return (3.0*x*x) * (y*y*y) ;
}

static double deriv2d_y( double x, double y ) {
    return (x*x*x) * (3.0*y*y) ;
}

/**
 * @ingroup types_test
 * Interpolate 2-D cubic field using a cubic generating
 * function and compare the speed required to interpolate
 * 1e6 points using the fast_2d and data_grid methods
 */

BOOST_AUTO_TEST_CASE( interp_speed_test ) {
    cout << "=== datagrid_test: interpolation_speed_test ===" << endl;

    int num_points = 1e3 ;
    int param = 5 ;
    int counter = 0 ;
    size_t index[2] ;

    seq_vector* ax[2] ;
    ax[0] = new seq_linear(1.0, 1.0, 5) ;
    ax[1] = new seq_linear(1.0, 1.0, 5) ;
    data_grid<double,2>* grid = new data_grid<double,2>(ax) ;
    grid->interp_type(0, GRID_INTERP_PCHIP);
    grid->interp_type(1, GRID_INTERP_PCHIP);

    for(int i=0; i < ax[0]->size(); ++i) {
        for(int j=0; j < ax[1]->size(); ++j) {
                index[0] = i ;
                index[1] = j ;
                double x = i + 1 ;
                double y = j + 1 ;
                double number = cubic2d(x, y) ;
                grid->data( index, number ) ;
        }
    }

    double spot[2] ;
    matrix<double*> location (num_points,1) ;
    for(int i=0; i<num_points; ++i) {
        spot[0] = param * randgen::uniform();
        spot[1] = param * randgen::uniform();
        location(i,0) = spot ;
    }

    {
		cout << "Interpolation using data_grid method" << endl ;
		boost:: progress_timer timer ;
		counter = 0 ;
		while ( counter != num_points ) {
			grid->interpolate( location(counter, 0) );
			++counter;
		}
	}

    data_grid_bathy* fast_grid = new data_grid_bathy(grid);
	{
		cout << "Interpolation using fast_grid method" << endl ;
		boost:: progress_timer timer ;
		counter = 0 ;
		while ( counter != num_points ) {
			fast_grid->interpolate( location(counter, 0) );
			++counter;
		}
	}

    delete fast_grid ;
    delete ax[0] ;
    delete ax[1] ;
}

/**
 * @ingroup types_test
 * Interpolate 2-D cubic field using a cubic generating
 * function and compare the interpolated results and their
 * derivatives for both the fast_2d and data_grid methods
 * to the analytic values.
 *
 * An error is produced if the values produced by fast_grids
 * are greater than a 3% difference from the data_grid or
 * true values.
 */

BOOST_AUTO_TEST_CASE( fast_accuracy_test ) {
    cout << "=== datagrid_test: fast_accuracy_test ===" << endl;

    int N = 10 ;
    double span = 0.5 ;

    // Build a data grid with simple axes
    seq_vector* axis[2] ;
    axis[0] = new seq_linear(-span, 0.1, N) ;
    axis[1] = new seq_linear(-span, 0.1, N) ;
    data_grid<double,2>* test_grid = new data_grid<double,2>(axis) ;
    test_grid->interp_type(0, GRID_INTERP_PCHIP);
    test_grid->interp_type(1, GRID_INTERP_PCHIP);

    // Populate the data grid with a bicubic function
    size_t index[2] ;
    double x,y ;
    size_t size0( axis[0]->size() ) ;
    size_t size1( axis[1]->size() ) ;
    for(size_t i=0; i<size0; ++i) {
        for(size_t j=0; j<size1; ++j) {
            index[0] = i;
            index[1] = j;
            x = (double)i/N - span ;
            y = (double)j/N - span ;
            double number = cubic2d(x,y) ;
            test_grid->data(index, number);
        }
    }

    cout << "\t*** simple_data grid***" << endl;
//    cout << "axis[0]: " << *axis[0] << endl;
//    cout << "axis[1]: " << *axis[1] << endl;
//    for(int i=0; i<size0; i++) {
//        std::stringstream ss ;
//        for(int j=0; j<size1; j++) {
//            index[0] = i;
//            index[1] = j;
//            std::stringstream t ;
//            t << test_grid->data(index) ;
//            ss << t.str() ;
//            char buff[8] ;
//            std::size_t size( 10 - t.str().size() ) ;
//            sprintf(buff,"%*s",size," ") ;
//            ss << buff ;
//        }
//        cout << ss.str() << endl ;
//    }
//    cout << endl;

    double spot[2] ;
//    x = 0.3265, y = -0.2753 ;
    x = 0.2135, y = -0.3611 ;
    spot[0] = x, spot[1] = y ;
    double derv[2] ;
    cout << "location: (" << spot[0] << ", " << spot[1] << ")" << endl;

    double grid_value = test_grid->interpolate( spot, derv );
    printf("data_grid: %10f  derivative: %8f, %8f\n",grid_value,derv[0],derv[1]) ;

    data_grid_bathy test_grid_fast( test_grid ) ;
    double fast_value = test_grid_fast.interpolate( spot, derv );
    printf("fast_grid: %10f  derivative: %8f, %8f\n",fast_value,derv[0],derv[1]) ;

    double true_value = cubic2d(x,y) ;
    derv[0] = deriv2d_x(x,y) ;
    derv[1] = deriv2d_y(x,y) ;
    printf("true value: %9f  derivative: %9f, %8f\n",true_value,derv[0],derv[1]) ;

    // Compare to 3 %
    BOOST_CHECK_CLOSE(fast_value, true_value, 3);
    BOOST_CHECK_CLOSE(grid_value, true_value, 3 );

    // Setup a complex example to compare results for pchip
    cout << "\n\t*** 2d_data bathy grid_test_pchip ***" << endl;
    wposition::compute_earth_radius( 19.52 ) ;
    const double lat1 = 16.2 ;
    const double lat2 = 24.6 ;
    const double lng1 = -164.4;
    const double lng2 = -155.5 ;
    cout << "load STD14 environmental bathy data" << endl ;
    data_grid<double,2>* grid = new usml::netcdf::netcdf_bathy( USML_TEST_DIR "/studies/cmp_speed/std14bathy.nc",
        lat1, lat2, lng1, lng2, wposition::earth_radius );
    grid->interp_type(0, GRID_INTERP_PCHIP);
    grid->interp_type(1, GRID_INTERP_PCHIP);

    seq_vector* ax0 = grid->axis(0) ;
    seq_vector* ax1 = grid->axis(1) ;
//    cout << "axis0(13 to 21): (" << (*ax0)(13) << "," << (*ax0)(14) << ","
//                                       << (*ax0)(15) << "," << (*ax0)(16) << ","
//                                       << (*ax0)(17) << "," << (*ax0)(18) << ","
//                                       << (*ax0)(19) << "," << (*ax0)(20) << ","
//                                       << (*ax0)(21) << ")" << endl;
//    cout << "axis1(36 to 44): (" << (*ax1)(36) << "," << (*ax1)(37) << ","
//                                      << (*ax1)(38) << "," << (*ax1)(39) << ","
//                                      << (*ax1)(40) << "," << (*ax1)(41) << ","
//                                      << (*ax1)(42) << "," << (*ax1)(43) << ","
//                                      << (*ax1)(44) << ")" << endl;
//    cout << "\t*** Data *** [axis0: rows & axis1: columns]" << endl;
//    for(int i=13; i<22; ++i) {
//        (i==13) ? cout << "[" : cout << "";
//        for(int j=36; j<45; ++j) {
//            (j==36) ? cout << "(" : cout << ", ";
//            index[0] = i;
//            index[1] = j;
//            cout << grid->data(index) - wposition::earth_radius;
//            (j!=44) ? cout << "" : cout << ")";
//            (j==44 && i!=21) ? cout << endl : cout << "";
//
//        }
//        (i==21) ? cout << "]" << endl : cout << "";
//    }

    spot[0] = (*ax0)(17) + 0.00639 ;
    spot[1] = (*ax1)(40) ;
    cout << "location: (" << spot[0] << ", " << spot[1] << ")" << endl ;
    double value = grid->interpolate( spot, derv ) ;
    value -= wposition::earth_radius ;
    printf("data_grid: %10f  derivative: %8f, %8f\n",value,derv[0],derv[1]) ;

    data_grid_bathy fast_grid( grid ) ;
    value = fast_grid.interpolate( spot, derv ) ;
    value -= wposition::earth_radius ;
    printf("fast_grid: %10f  derivative: %8f, %8f\n",value,derv[0],derv[1]) ;

    cout << "\n\t*** 3d_data svp grid_test_pchip/bi-linear ***" << endl;
    cout << "load STD14 svp environmental profile data" << endl ;
    data_grid<double,3>* test_grid_3d = new usml::netcdf::netcdf_profile(
            USML_TEST_DIR "/studies/cmp_speed/std14profile.nc",
            0.0, lat1, lat2, lng1, lng2, wposition::earth_radius ) ;
    test_grid_3d->interp_type(0, GRID_INTERP_PCHIP) ;
	test_grid_3d->interp_type(1, GRID_INTERP_LINEAR) ;
    test_grid_3d->interp_type(2, GRID_INTERP_LINEAR) ;

    double loc[3] ;
    double vec[3] ;
    loc[1] = 1.24449 ;
    loc[2] = -2.76108 ;
    loc[0] = -2305.0 + wposition::earth_radius ;
    cout << "location: (" << loc[0]-wposition::earth_radius << ", " << loc[1] << "," << loc[2] << ")\n" ;
    double v0 = test_grid_3d->interpolate( loc, vec );
    printf("data_grid: %10f  derivative: %8f, %8f, %8f\n",v0,vec[0],vec[1],vec[2]) ;
    data_grid_svp test_grid_fast_3d( test_grid_3d ) ;
    double v1 = test_grid_fast_3d.interpolate( loc, vec ) ;
    printf("fast_grid: %10f  derivative: %8f, %8f, %8f\n",v1,vec[0],vec[1],vec[2]) ;
    BOOST_CHECK_CLOSE(v0, v1, 3.0) ;

    delete axis[0] ;
    delete axis[1] ;
}

/**
* @ingroup types_test
* Test for issue #114 - data_grid linear interpolation produces unpredictable 
* results in Win64 release builds.  When running usml_test using a Win x64 
* release build the reflection_test/reflect_grid_test fails.  We traced this
* down to an error in using the linear() interpolation method with a 2-D data_grid.
* If we add debug cout statements after the const DATA_TYPE a = interp() 
* and const DATA_TYPE b = interp() we can see that a changes value 
* while b is being computed. Even though linear is used recursively, 
* a is a local variable and this should not happen.  It only seems to happen 
* for linear 2-D interpolation of ETOPO1 bathymetry, and only using the 
* Release x64 model of Visual C+++ 2012 in Visual Studio 2013. Perhaps 
* it has something to do with optimizing a recursive template function.
*/
BOOST_AUTO_TEST_CASE(grid_2d_test) {
	cout << "=== grid_2d_test ===" << endl;
	const double lat1 = 35.5;  // Mediterranean sea
	const double lat2 = 36.5;  // malta escarpment
	const double lng1 = 15.25; // south-east of Sicily
	const double lng2 = 16.25;
	data_grid<double, 2>* bathy = new usml::netcdf::netcdf_bathy(
		USML_DATA_DIR "/bathymetry/ETOPO1_Ice_g_gmt4.grd",
		lat1, lat2, lng1, lng2);

	const char* filename = USML_TEST_DIR "/types/test/grid_2d_test.nc";
	bathy->write_netcdf(filename);
	bathy->interp_type(0, GRID_INTERP_LINEAR);
	bathy->interp_type(1, GRID_INTERP_LINEAR);
	//bathy->interp_type(0, GRID_INTERP_PCHIP);
	//bathy->interp_type(1, GRID_INTERP_PCHIP);

	std::srand(0);
	size_t N = 100;
	double rho = 0;
	size_t size1(bathy->axis(0)->size());
	size_t size2(bathy->axis(1)->size());
	size_t loc = 0;
	double* location = new double[2];
	for (size_t i = 0; i < N; ++i) {
		loc = std::rand() % size1;
		location[0] = (*bathy->axis(0))[loc];
		// cout << "loc[0]: " << location[0];
		loc = std::rand() % size2;
		location[1] = (*bathy->axis(1))[loc];
		// cout << " loc[1]: " << location[1] << endl;
		rho = bathy->interpolate(location);
		double height = rho - wposition::earth_radius;
		// cout << "height: " << height << endl;
		BOOST_CHECK(height > -6000.0);

	}
	delete bathy;
<<<<<<< HEAD
	delete[] location ;
=======
        delete[] location;
>>>>>>> 22ac790c
}

BOOST_AUTO_TEST_SUITE_END()<|MERGE_RESOLUTION|>--- conflicted
+++ resolved
@@ -547,11 +547,7 @@
 
 	}
 	delete bathy;
-<<<<<<< HEAD
-	delete[] location ;
-=======
         delete[] location;
->>>>>>> 22ac790c
 }
 
 BOOST_AUTO_TEST_SUITE_END()