--- conflicted
+++ resolved
@@ -282,7 +282,6 @@
 
 if (USML_BUILD_STUDIES)
 
-<<<<<<< HEAD
 #add_executable( cmp_speed studies/cmp_speed/cmp_speed.cc )
 #target_link_libraries( cmp_speed usml )
 
@@ -291,46 +290,25 @@
 
 add_executable( pekeris_waveguide studies/pekeris/pekeris_waveguide.cc )
 target_link_libraries( pekeris_waveguide usml )
-=======
-	set( USML_STUDIES_DIR ${PROJECT_SOURCE_DIR}/studies
-	     CACHE PATH "directory for data used in testing" )
-
-	add_executable( cmp_speed studies/cmp_speed/cmp_speed.cc )
-	target_link_libraries( cmp_speed usml )
->>>>>>> f546ca01
-
-	add_executable( ray_speed studies/ray_speed/ray_speed.cc )
-	target_link_libraries( ray_speed usml )
-
-	add_executable( eigenray_extra_test studies/eigenray_extra/eigenray_extra_test.cc )
-	target_link_libraries( eigenray_extra_test usml )
-
-	add_executable( pedersen_test studies/pedersen/pedersen_test.cc )
-	target_link_libraries( pedersen_test usml )
-
-	add_executable( malta_movie studies/malta_movie/malta_movie.cc )
-	target_link_libraries( malta_movie usml )
-
-	add_executable( malta_rays studies/malta_movie/malta_rays.cc )
-	target_link_libraries( malta_rays usml )
-
-<<<<<<< HEAD
+
+add_executable( ray_speed studies/ray_speed/ray_speed.cc )
+target_link_libraries( ray_speed usml )
+
+add_executable( eigenray_extra_test studies/eigenray_extra/eigenray_extra_test.cc )
+target_link_libraries( eigenray_extra_test usml )
+
+add_executable( pedersen_test studies/pedersen/pedersen_test.cc )
+target_link_libraries( pedersen_test usml )
+
+add_executable( malta_movie studies/malta_movie/malta_movie.cc )
+target_link_libraries( malta_movie usml )
+
+add_executable( malta_rays studies/malta_movie/malta_rays.cc )
+target_link_libraries( malta_rays usml )
+
 set_property(
    TARGET analytic_wedge pekeris_waveguide ray_speed eigenray_extra_test pedersen_test malta_movie malta_rays
    PROPERTY COMPILE_DEFINITIONS
 	USML_DATA_DIR="${USML_DATA_DIR}"
 	USML_STUDIES_DIR="${USML_STUDIES_DIR}"
    )
-=======
-	add_executable( speed_test studies/speed_test/speed_test.cc )
-	target_link_libraries( speed_test usml )
-
-	set_property(
-	   TARGET cmp_speed ray_speed eigenray_extra_test pedersen_test malta_movie malta_rays speed_test
-	   PROPERTY COMPILE_DEFINITIONS
-		USML_DATA_DIR="${USML_DATA_DIR}"
-		USML_STUDIES_DIR="${USML_STUDIES_DIR}"
-	   )
-
-endif(USML_BUILD_STUDIES)
->>>>>>> f546ca01
