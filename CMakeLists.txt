--- conflicted
+++ resolved
@@ -26,16 +26,13 @@
 # set USML defaults
 
 option( BUILD_SHARED_LIBS "build and utilize shared libraries" ON )
-<<<<<<< HEAD
 option( PROFILE_TIME "build for profiling at function level timing" OFF )
 option( USML_PEDANTIC "maximize warnings, treat warning as errors" ON )
-=======
 option( Boost_FORCE_SHAREDLIB "Use Boost shared libraries" OFF )
 option( PROFILE_TIME "build for profiling at function level timing" OFF )
 option( USML_PEDANTIC "maximize warnings, treat warning as errors" ON )
 option( USML_BUILD_TESTS "build all Tests" ON )
 option( USML_BUILD_STUDIES "build all Studies" ON )
->>>>>>> 914715c5
 
 ######################################################################
 # Visual C++ compiler options
@@ -63,7 +60,6 @@
         set( CMAKE_BUILD_TYPE Release CACHE STRING "Choose the type of build" FORCE )
     endif()
     if ( ( ${CMAKE_BUILD_TYPE} MATCHES Debug ) ) # no optimizations
-<<<<<<< HEAD
         if ( PROFILE_TIME )                	# Profile Function Timing
             add_definitions( -pg -O0 )
             set ( CMAKE_EXE_LINKER_FLAGS_DEBUG "${CMAKE_EXE_LINKER_FLAGS_DEBUG} -pg" )
@@ -77,29 +73,11 @@
         else()
             add_definitions( -g -ffast-math )
         endif ( PROFILE_TIME )
-=======
-        add_definitions( -O0 )
-        if ( PROFILE_TIME )                	# Profile Function Timing
-            add_definitions( -pg )
-            set ( CMAKE_EXE_LINKER_FLAGS_DEBUG "${CMAKE_EXE_LINKER_FLAGS_DEBUG} -pg" )
-        endif ()
-    else()  # max optimizations
-        if ( PROFILE_TIME )                	# Profile Function Timing
-            add_definitions( -pg -ffast-math)
-            set ( CMAKE_EXE_LINKER_FLAGS "${CMAKE_EXE_LINKER_FLAGS} -pg" )
-        else ()
-            add_definitions( -g -ffast-math )
-        endif ()
->>>>>>> 914715c5
     endif()
     if ( USML_PEDANTIC )                	# standards compliance
         add_definitions( -std=c++98 -pedantic -Wall -Werror
 	    -Wno-long-long -Wno-sign-compare)
     endif ( USML_PEDANTIC )
-#    if ( PROFILE_TIME )                	# Profile Function Timing
-#        add_definitions( -pg )
-#        set ( CMAKE_EXE_LINKER_FLAGS_DEBUG "${CMAKE_EXE_LINKER_FLAGS_DEBUG} -pg" )
-#    endif ( PROFILE_TIME )
     if ( NOT BUILD_SHARED_LIBS )
         set(CMAKE_FIND_LIBRARY_SUFFIXES .a) 	# prefer static libraries
     endif ( NOT BUILD_SHARED_LIBS )
@@ -120,11 +98,7 @@
 #include ( FindBoost )
 
 if ( BOOST_ROOT )
-<<<<<<< HEAD
     set( BOOST_NO_SYSTEM_PATHS ON )
-=======
-    set( Boost_NO_SYSTEM_PATHS ON )
->>>>>>> 914715c5
     set( BOOST_INCLUDEDIR ${BOOST_ROOT}/include )
     set( BOOST_LIBRARYDIR ${BOOST_ROOT}/lib )
 endif()
@@ -132,22 +106,18 @@
 if ( BUILD_SHARED_LIBS OR Boost_FORCE_SHAREDLIB)
     set( Boost_USE_STATIC_LIBS OFF )
     add_definitions( -DBOOST_ALL_DYN_LINK )
-<<<<<<< HEAD
     set( BOOST_REALPATH ON )	# use version suffix in *.so name
 else ( BUILD_SHARED_LIBS )
-=======
     set( Boost_REALPATH ON )	# use version suffix in *.so name
 else ()
->>>>>>> 914715c5
     set( Boost_USE_STATIC_LIBS ON )
-endif ()
+endif ( BUILD_SHARED_LIBS )
 
 set(Boost_ADDITIONAL_VERSIONS
 	"1.49" "1.49.0" "1.50" "1.50.0" "1.51" "1.51.0" "1.52" "1.520")
 find_package( Boost 1.41 REQUIRED COMPONENTS
     unit_test_framework        # for usml_test.exe
     )
-
 if( Boost_FOUND )
     include_directories( ${Boost_INCLUDE_DIR} )
 endif( Boost_FOUND )
@@ -304,7 +274,7 @@
 	   PROPERTY COMPILE_DEFINITIONS
 		USML_DATA_DIR="${USML_DATA_DIR}"
 		USML_TEST_DIR="${USML_TEST_DIR}"
-	   )
+   )
 
 endif (USML_BUILD_TESTS)
 
@@ -319,19 +289,11 @@
 	add_executable( cmp_speed studies/cmp_speed/cmp_speed.cc )
 	target_link_libraries( cmp_speed usml )
 
-	#add_executable( folds studies/folds/folds.cc )
-	#target_link_libraries( folds usml )
-
-<<<<<<< HEAD
-add_executable( ray_speed studies/ray_speed/ray_speed.cc )
-target_link_libraries( ray_speed usml )
-=======
 	add_executable( ray_speed studies/ray_speed/ray_speed.cc )
 	target_link_libraries( ray_speed usml )
 
 	add_executable( eigenray_extra_test studies/eigenray_extra/eigenray_extra_test.cc )
 	target_link_libraries( eigenray_extra_test usml )
->>>>>>> 914715c5
 
 	add_executable( pedersen_test studies/pedersen/pedersen_test.cc )
 	target_link_libraries( pedersen_test usml )
@@ -339,26 +301,17 @@
 	add_executable( malta_movie studies/malta_movie/malta_movie.cc )
 	target_link_libraries( malta_movie usml )
 
-	add_executable( malta_rays studies/malta_movie/malta_rays.cc )
+	add_executable( malta_movie studies/malta_movie/malta_rays.cc )
 	target_link_libraries( malta_rays usml )
 
+	add_executable( speed_test studies/speed_test/speed_test.cc )
+	target_link_libraries( speed_test usml )
+
 	set_property(
-	   TARGET cmp_speed ray_speed eigenray_extra_test pedersen_test malta_movie malta_rays
+	   TARGET cmp_speed ray_speed eigenray_extra_test pedersen_test malta_movie malta_rays speed_test
 	   PROPERTY COMPILE_DEFINITIONS
 		USML_DATA_DIR="${USML_DATA_DIR}"
 		USML_STUDIES_DIR="${USML_STUDIES_DIR}"
 	   )
 
-<<<<<<< HEAD
-add_executable( speed_test studies/speed_test/speed_test.cc )
-target_link_libraries( speed_test usml )
-
-set_property(
-   TARGET cmp_speed ray_speed eigenray_extra_test pedersen_test malta_movie malta_rays
-   PROPERTY COMPILE_DEFINITIONS
-	USML_DATA_DIR="${USML_DATA_DIR}"
-	USML_STUDIES_DIR="${USML_STUDIES_DIR}"
-   )
-=======
-endif(USML_BUILD_STUDIES)
->>>>>>> 914715c5
+endif(USML_BUILD_STUDIES)