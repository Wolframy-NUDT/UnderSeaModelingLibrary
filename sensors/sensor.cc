--- conflicted
+++ resolved
@@ -6,112 +6,144 @@
 #include <usml/sensors/sensor.h>
 #include <usml/sensors/source_params_map.h>
 #include <usml/sensors/receiver_params_map.h>
+#include <boost/foreach.hpp>
 
 using namespace usml::sensors;
 
 /**
-<<<<<<< HEAD
- * Constructor Uses the paramID and mode, looks up source and/or receiver from
- * there associated map.
- */
-sensor::sensor(const id_type sensorID, const sensor_params::id_type paramsID, const xmitRcvModeType mode,
-	const wposition1 position, const double pitch, const double yaw, const double roll, const std::string description)
-	:	_sensorID(sensorID),
-		_paramsID(paramsID),
-		_src_rcv_mode(mode),
-		_position(position),
-		_pitch(pitch),
-		_yaw(yaw),
-		_roll(roll),
-		_fathometers(NULL),
-		_eigenverbs(NULL),
-        _description(description)
+ * Construct a new instance of a specific sensor type.
+ */
+sensor::sensor(sensor::id_type sensorID, sensor_params::id_type paramsID,
+	const std::string& description)
+	: _sensorID(sensorID), _paramsID(paramsID), _description(description),
+	  _position(NAN, NAN, NAN), _orientation(NAN, NAN, NAN)
 {
-    _source.reset();
-    _receiver.reset();
-    source_params_map* source_map = source_params_map::instance();
-    receiver_params_map* receiver_map = receiver_params_map::instance();
-
-    switch (mode)
-    {
-        default:
-            assert(false);
-            break;
-        case usml::sensors::SOURCE:
-        {
-            source_params::reference sp = source_map->find(_paramsID);
-            if ( sp.get() == NULL) {
-                throw "source_params not found";
-            } else {
-                _source = sp;
-            }
-            break;
-        }
-        case usml::sensors::RECEIVER:
-        {
-            receiver_params::reference rp = receiver_map->find(_paramsID);
-            if (rp.get() == NULL) {
-                throw "receiver_params not found";
-            } else {
-                _receiver = rp;
-            }
-            break;
-        }
-        case usml::sensors::BOTH:
-        {
-            source_params::reference sp = source_map->find(_paramsID);
-            if (sp.get() == NULL) {
-                throw "source_params not found";
-            } else {
-                _source = sp;
-            }
-            receiver_params::reference rp = receiver_map->find(_paramsID);
-            if (rp.get() == NULL) {
-                throw "receiver_params not found";
-            } else {
-                _receiver = rp;
-            }
-        }
-    }
-}
-
-/**
- * Destructor
-=======
- * Construct a new instance of a specific sensor type.
->>>>>>> 08361518
- */
-sensor::sensor( sensor::id_type sensorID, sensor_params::id_type paramsID,
-		const std::string& description) :
-		_sensorID(sensorID), _paramsID(paramsID), _description(description),
-		_position(NAN,NAN,NAN), _orientation(NAN,NAN,NAN)
-{
-<<<<<<< HEAD
-    // Kill operating task
-    _wavefront_task->abort();
-=======
-	_source = source_params_map::instance()->find(paramsID) ;
-	_receiver = receiver_params_map::instance()->find(paramsID) ;
->>>>>>> 08361518
+	_source = source_params_map::instance()->find(paramsID);
+	_receiver = receiver_params_map::instance()->find(paramsID);
+}
+
+/**
+ * Removes a sensor instance from simulation.
+ */
+sensor::~sensor() {
+	if ( _wavefront_task.get() != 0 ) {
+		_wavefront_task->abort();
+	}
 }
 
 /**
  * Queries the sensor's ability to support source and/or receiver behaviors.
  */
 xmitRcvModeType sensor::mode() const {
-	bool has_source = _source.get() != NULL ;
-	bool has_receiver = _receiver.get() != NULL ;
-	xmitRcvModeType result ;
-		if ( has_source && has_receiver ) {
-			result = BOTH ;
-		} else if ( has_source ) {
-			result = SOURCE ;
-		} else if ( has_receiver ) {
-			result = RECEIVER ;
-		} else {
-			result = NONE ;
+	bool has_source = _source.get() != NULL;
+	bool has_receiver = _receiver.get() != NULL;
+	xmitRcvModeType result;
+	if (has_source && has_receiver) {
+		result = BOTH;
+	} else if (has_source) {
+		result = SOURCE;
+	} else if (has_receiver) {
+		result = RECEIVER;
+	} else {
+		result = NONE;
+	}
+	return result;
+}
+
+/**
+ * Location of the sensor in world coordinates.
+ */
+wposition1 sensor::position() const {
+	read_lock_guard guard(_update_sensor_mutex);
+	return _position;
+}
+
+/**
+ * Orientation of the sensor in world coordinates.
+ */
+sensor_orientation sensor::orientation() const {
+	read_lock_guard guard(_update_sensor_mutex);
+	return _orientation;
+}
+
+/**
+ * Checks to see if new position and orientation have changed enough
+ * to require a new WaveQ3D run.
+ */
+void sensor::update_sensor(const wposition1& position,
+		const sensor_orientation& orientation, bool force_update) {
+	write_lock_guard guard(_update_sensor_mutex);
+	if (!force_update) {
+		if (!check_thresholds(position, orientation)) {
+			return;
 		}
-	return result ;
+	}
+	_position = position;
+	_orientation = orientation;
+	init_wave_generator();
+}
+
+/**
+ * Last set of fathometers computed for this sensor.
+ * Blocks during updates from the wavefront task.
+ * @todo migrate to shared pointer.
+ */
+proploss_shared_ptr& sensor::fathometers() {
+	read_lock_guard guard(_update_fathometers_mutex);
+	return _fathometers;
+}
+
+/**
+ * Asynchronous update of fathometer data from the wavefront task.
+ * Passes this data onto all sensor listeners.
+ * Blocks until update is complete.
+ */
+void sensor::update_fathometers(shared_ptr<proploss>& fathometers) {
+	write_lock_guard guard(_update_fathometers_mutex);
+	_fathometers = fathometers;
+	sensor::reference from(this) ;
+	BOOST_FOREACH( sensor_listener::reference listener, _sensor_listeners ) {
+		listener->update_fathometers(from);
+	}
+}
+
+/**
+ * Last set of eigenverbs computed for this sensor.
+ * Blocks during updates from the wavefront task.
+ */
+eigenverbs_shared_ptr sensor::eigenverbs() {
+	read_lock_guard guard(_update_eigenverbs_mutex);
+	return _eigenverbs;
+}
+
+/**
+ * Asynchronous update of eigenverbs data from the wavefront task.
+ * Passes this data onto all sensor listeners.
+ * Blocks until update is complete.
+ */
+void sensor::update_eigenverbs( eigenverbs_shared_ptr& eigenverbs ) {
+	write_lock_guard guard(_update_eigenverbs_mutex);
+	_eigenverbs = eigenverbs;
+	sensor::reference from(this) ;
+	BOOST_FOREACH( sensor_listener::reference listener, _sensor_listeners ) {
+		listener->update_eigenverbs(from);
+	}
+}
+
+/**
+ * Add a sensor_listener to the _sensor_listeners list
+ */
+void sensor::add_sensor_listener(sensor_listener::reference listener) {
+	write_lock_guard guard(_sensor_listeners_mutex);
+	_sensor_listeners.push_back(listener);
+}
+
+/**
+ * Remove a sensor_listener from the _sensor_listeners list
+ */
+void sensor::remove_sensor_listener(sensor_listener::reference listener) {
+	write_lock_guard guard(_sensor_listeners_mutex);
+	_sensor_listeners.remove(listener);
 }
 
 /**
@@ -120,208 +152,73 @@
  *
  * @todo using dummy values for prototyping
  */
-bool sensor::check_thresholds(wposition1 position,
-		const sensor_orientation& orientation) {
-
+bool sensor::check_thresholds(const wposition1& position,
+		const sensor_orientation& orientation)
+{
 	// force update if old values not valid
 
-	if ( isnan(_position.rho()) || isnan(_position.theta())
-  	  || isnan(_position.phi()) || isnan(_orientation.heading())
-	  || isnan(_orientation.pitch()) || isnan(_orientation.roll()))
-	{
+	if (isnan(_position.rho()) || isnan(_position.theta())
+			|| isnan(_position.phi()) || isnan(_orientation.heading())
+			|| isnan(_orientation.pitch()) || isnan(_orientation.roll())) {
 		return true;
 	}
 
-<<<<<<< HEAD
-/**
- * Checks to see if new position, pitch and yaw have changed enough
- * to require a new WaveQ3D run.
- */
-bool sensor::check_thresholds(wposition1 position, double pitch, double yaw, double roll)
-{
-    return false;
-=======
 	// check difference between old and new values
->>>>>>> 08361518
-
-	return true;	// using dummy values for prototyping
+
+	return true;// using dummy values for prototyping
+}
+
+/**
+ * Queries the current list of sensor listener for the complements of this sensor.
+ * Assumes that these listeners are sensor_pair objects.
+ */
+wposition sensor::sensor_targets() {
+	read_lock_guard guard(_sensor_listeners_mutex);
+
+	// query the listeners for the complements of this sensor.
+
+	std::list<sensor::reference> complements;
+	sensor::reference from(this) ;
+	BOOST_FOREACH( sensor_listener::reference listener, _sensor_listeners ) {
+		complements.push_back( listener->sensor_complement(from) );
+	}
+
+	// build list of targets from the complements of this sensor.
+
+	wposition target_pos(complements.size(), 1);
+	int row = -1;
+	BOOST_FOREACH( sensor::reference target, complements ){
+		++row;
+		wposition1 pos = target->position();
+		target_pos.latitude( row, 0, pos.latitude());
+		target_pos.longitude(row, 0, pos.longitude());
+		target_pos.altitude( row, 0, pos.altitude());
+	}
+	return target_pos ;
 }
 
 /**
  * Initialize the wave_generator thread to start the waveq3d model.
  */
-void sensor::init_wave_generator()
-{
-
-
-    // Create the wavefront_generator
-    wavefront_generator* generator = new wavefront_generator();
-
-    // Populate waveq3d settings
-    generator->wavefront_listener(this);
-    generator->sensor_position(_position);
-
-    // Get the targets
-    wposition targets = sensor_targets();
-    generator->targets(targets);
-
-    // Get the frequencies
-    generator->frequencies(_source->frequencies());
-    generator->ocean(ocean_shared::current());
-
-    // Make wavefront_generator a wavefront_task, with use of shared_ptr
-    _wavefront_task = thread_task::reference(generator);
-
-    // Pass in to thread_pool
-    thread_controller::instance()->run(_wavefront_task);
-}
-
-/**
-<<<<<<< HEAD
- * Updates the sensor data, checks position, pitch, yaw, and roll thresholds to determine
- * if new wave_generator needs to be run, then kicks off the waveq3d model.
- * @param force_run defaults to false, set true to force new run
- * 
- * @param position  updated position data
- * @param pitch     updated pitch value
- * @param yaw       updated yaw value
- * @param roll      updated roll value
- * @param force_update
- */
-void sensor::update_sensor(wposition1 position, double pitch, double yaw, double roll, bool force_run)
-{
-	if ( !force_run )
-	{
-	     if (!check_thresholds(position, pitch, yaw, roll)) {
-            return;
-        }
-	}
-	_position = position;
-	_pitch = pitch;
-	_yaw = yaw;
-	_roll = roll;
-=======
- * Checks to see if new position and orientation have changed enough
- * to require a new WaveQ3D run.
- */
-void sensor::update_sensor(const wposition1& position,
-		const sensor_orientation& orientation, bool force_update) {
-	write_lock_guard guard(_update_sensor_mutex) ;
-	if (!force_update) {
-		if (!check_thresholds(position, orientation)) {
-			return ;
-		}
-	}
-	_position = position;
-	_orientation = orientation;
->>>>>>> 08361518
-	init_wave_generator();
-}
-
-/**
- * Add a sensor_listener to the _sensor_listeners list
- * @param listener
- */
-bool sensor::add_sensor_listener(sensor_listener* listener)
-{  
-    std::list<sensor_listener*>::iterator iter = find(_sensor_listeners.begin(), _sensor_listeners.end(), listener);
-    if ( iter != _sensor_listeners.end() )
-    {
-        return false;
-    }   
-    _sensor_listeners.push_back(listener);
-    return true;  
-}
-
-/**
- * Remove a sensor_listener from the _sensor_listeners list
- * @param listener
- */
-bool sensor::remove_sensor_listener(sensor_listener* listener)
-{
-    std::list<sensor_listener*>::iterator iter = find(_sensor_listeners.begin(), _sensor_listeners.end(), listener);
-    if ( iter == _sensor_listeners.end() )
-    {
-        return false;
-    }
-    else
-    {
-        _sensor_listeners.erase(remove(_sensor_listeners.begin(), _sensor_listeners.end(), listener));
-    }
-    return true;
-}
-
-/**
- * For each sensor_listener in the _sensor_listeners list call the
- * update_eigenverbs method of each registered class.
- */
-bool sensor::update_eigenverb_listeners()
-{
-    for ( std::list<sensor_listener*>::iterator iter = _sensor_listeners.begin();
-        iter != _sensor_listeners.end(); ++iter )
-    {
-        sensor_listener* sensor_pair_ = *iter;
-        sensor_pair_->update_eigenverbs(this);
-    }
-
-    return ( _sensor_listeners.size() > 0 );
-}
-
-/**
- * For each sensor_listener in the _sensor_listeners list call the
- * update_fathometers method of each registered class.
- */
-bool sensor::update_fathometer_listeners()
-{
-    for ( std::list<sensor_listener*>::iterator iter = _sensor_listeners.begin();
-        iter != _sensor_listeners.end(); ++iter )
-    {
-        sensor_listener* listener = *iter;
-        listener->update_fathometers(this);
-    }
-
-    return ( _sensor_listeners.size() > 0 );
-}
-
-/**
- * For each sensor_listener in the _sensor_listeners list call the
- * sensor_complement method to get a list of the complements.
- */
-std::list<sensor*> sensor::sensor_complements()
-{
-    std::list<sensor*> complements;
-
-    for ( std::list<sensor_listener*>::iterator iter = _sensor_listeners.begin();
-        iter != _sensor_listeners.end(); ++iter )
-    {
-        sensor_listener* listener = *iter;
-        sensor* sensor_ = listener->sensor_complement(this);
-        complements.push_back(sensor_);
-    }
-
-    return complements;
-}
-
-wposition sensor::sensor_targets()
-{
-    // Using the sensor_complements call we get all the targets
-    // Here we reach out to all the sensor_pairs via there listeners
-    std::list<sensor*> complements = sensor_complements();
-
-    std::list<sensor*>::iterator iter;
-    sensor* target;
-    wposition1 target_position;
-    wposition targets(complements.size(), 1 , 0.0, 0.0, 0.0);
-
-    int row = -1;
-    for (iter = complements.begin(); iter != complements.end(); ++iter) {
-        ++row;
-        target = *iter;
-        target_position = target->position();
-        targets.latitude(row, 0, target_position.latitude());
-        targets.longitude(row, 0, target_position.longitude());
-        targets.altitude(row, 0, target_position.altitude());
-    }
-
-    return targets;
+void sensor::init_wave_generator() {
+//    // Create the wavefront_generator
+//    wavefront_generator* generator = new wavefront_generator();
+//
+//    // Populate waveq3d settings
+//    generator->wavefront_listener(this);
+//    generator->sensor_position(_position);
+//
+//    // Get the targets
+//    wposition targets = sensor_targets();
+//    generator->targets(targets);
+//
+//    // Get the frequencies
+//    generator->frequencies(_source->frequencies());
+//    generator->ocean(ocean_shared::current());
+//
+//    // Make wavefront_generator a wavefront_task, with use of shared_ptr
+//    _wavefront_task = thread_task::reference(generator);
+//
+//    // Pass in to thread_pool
+//    thread_controller::instance()->run(_wavefront_task);
 }