--- conflicted
+++ resolved
@@ -20,11 +20,7 @@
  * @param yaw
  * @param description
  */
-<<<<<<< HEAD
-sensor::sensor(const sensorIDType sensorID, const sensor_params::id_type paramsID, const xmitRcvModeType mode,
-=======
 sensor::sensor(const id_type sensorID, const paramsIDType paramsID, const xmitRcvModeType mode,
->>>>>>> 846f85ff
 	const wposition1 position, const double pitch, const double yaw, const std::string description) 
 	:	_sensorID(sensorID),
 		_paramsID(paramsID),
