--- conflicted
+++ resolved
@@ -6,10 +6,6 @@
 
 #include <usml/usml_config.h>
 #include <usml/sensors/sensor_map_template.h>
-<<<<<<< HEAD
-#include <usml/sensors/paramsIDType.h>
-=======
->>>>>>> 93f7f1dc
 #include <usml/sensors/receiver_params.h>
 #include <usml/threads/read_write_lock.h>
 
@@ -25,13 +21,8 @@
  * Singleton map of receiver parameters.  Each sensor makes a clone of these
  * parameters for its own use.
  */
-<<<<<<< HEAD
-	
-class USML_DECLSPEC receiver_params_map : public sensor_map_template <const paramsIDType, const receiver_params*>
-=======
 class USML_DECLSPEC receiver_params_map: public sensor_map_template<
 	receiver_params::id_type, receiver_params::const_reference >
->>>>>>> 93f7f1dc
 {
 
 public:
