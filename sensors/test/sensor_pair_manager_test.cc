--- conflicted
+++ resolved
@@ -12,8 +12,8 @@
 
 using namespace boost::unit_test;
 
-using namespace usml::sensors;
-
+using namespace usml::sensors;
+
 /**
 * @ingroup sensors_test
 * @{
@@ -102,37 +102,6 @@
 
         wposition1 pos(0.0, 0.0, 0.0);
 
-<<<<<<< HEAD
-        for ( unsigned i = 0; i < sizeof(sensors)/sizeof(sensor::id_type); ++i )
-        {
-            cout << "=== sensor_pair_manager_test: add_sensor sensorID "<< sensors[i] << " Type "<< sensor_type[i]  << endl;
-            // Randomly wait from 0.1 seconds to 1.0 seconds
-            random_wait();
-            sensor* sensor_ = new sensor(sensors[i], 0, sensor_type[i], pos, 0.0, 0.0, 0.0);
-            _sensor_pair_manager->add_sensor(sensor_);
-        }
-
-        cout << "=== sensor_pair_manager_test: remove_sensor 1 BOTH ===" << endl;
-        random_wait();
-        sensor* sensor_one = new sensor(sensors[0], 0, sensor_type[0], pos, 0.0, 0.0, 0.0);
-        if (_sensor_pair_manager->remove_sensor(sensor_one) == false) {
-             cout << "=== sensor_pair_manager_test: 1 BOTH Previously Removed ===" << endl;
-        }
-
-        cout << "=== sensor_pair_manager_test: remove_sensor 3 SOURCE ===" << endl;
-        random_wait();
-        sensor* sensor_three = new sensor(sensors[1], 0, sensor_type[1], pos, 0.0, 0.0, 0.0);
-        if (_sensor_pair_manager->remove_sensor(sensor_three) == false) {
-            cout << "=== sensor_pair_manager_test: 3 SOURCE Previously Removed ===" << endl;
-        }
-
-        cout << "=== sensor_pair_manager_test: remove_sensor 4 RECEIVER ===" << endl;
-        random_wait();
-        sensor* sensor_four = new sensor(sensors[2], 0, sensor_type[2], pos, 0.0, 0.0, 0.0);
-        if (_sensor_pair_manager->remove_sensor(sensor_four) == false) {
-             cout << "=== sensor_pair_manager_test: 4 RECEIVER Previously Removed ===" << endl;
-        }
-=======
 //        for ( unsigned i = 0; i < sizeof(sensors)/sizeof(sensor::id_type); ++i )
 //        {
 //            cout << "=== sensor_pair_manager_test: add_sensor sensorID "<< sensors[i] << " Type "<< sensor_type[i]  << endl;
@@ -162,7 +131,6 @@
 //        if (_sensor_pair_manager->remove_sensor(sensor_four) == false) {
 //             cout << "=== sensor_pair_manager_test: 4 RECEIVER Previously Removed ===" << endl;
 //        }
->>>>>>> 08361518
     }
 
 }; // end thread_tester class
@@ -207,11 +175,11 @@
     }
 
 } // end thread_test
-
-BOOST_AUTO_TEST_CASE(add_remove_test) {
-
-    cout << "=== sensor_pair_manager_test: add_remove_test ===" << endl;
-
+
+BOOST_AUTO_TEST_CASE(add_remove_test) {
+
+    cout << "=== sensor_pair_manager_test: add_remove_test ===" << endl;
+
     sensor_pair_manager* sp_manager = sensor_pair_manager::instance();
 
     sensor::id_type sensors[] = {1, 3, 4, 6, 7, 9};
@@ -225,68 +193,6 @@
 
      wposition1 pos(0.0, 0.0, 0.0);
 
-<<<<<<< HEAD
-    for ( unsigned i = 0; i < sizeof(sensors)/sizeof(sensor::id_type); ++i )
-    {
-        //cout << "=== sensor_pair_manager_test: add_sensor sensorID "<< sensors[i] << " Type "<< sensor_type[i]  << endl;
-        sensor* sensor_ = new sensor(sensors[i], 0, sensor_type[i], pos, 0.0, 0.0, 0.0);
-        sp_manager->add_sensor(sensor_);
-    }
-
-    //cout << "=== sensor_pair_manager_test: remove_sensor non-existent 2 ===" << endl;
-    sensor* sensor_two = new sensor(2, 0, usml::sensors::BOTH, pos, 0.0, 0.0, 0.0);
-    if (sp_manager->remove_sensor(sensor_two) != false) {
-         BOOST_FAIL("sensor_pair_manager_test:: Removed non-existent sensor");
-    }
-
-    //cout << "=== sensor_pair_manager_test: remove_sensor 1 BOTH ===" << endl;
-    sensor* sensor_one = new sensor(sensors[0], 0, sensor_type[0], pos, 0.0, 0.0, 0.0);
-    if (sp_manager->remove_sensor(sensor_one) == false) {
-         BOOST_FAIL("sensor_pair_manager_test:: Failed to remove sensor");
-    }
-
-    //cout << "=== sensor_pair_manager_test: remove_sensor 3 SOURCE ===" << endl;
-    sensor* sensor_three = new sensor(sensors[1], 0, sensor_type[1], pos, 0.0, 0.0, 0.0);
-    if (sp_manager->remove_sensor(sensor_three) == false) {
-         BOOST_FAIL("sensor_pair_manager_test:: Failed to remove sensor");
-    }
-
-    //cout << "=== sensor_pair_manager_test: remove_sensor 4 RECEIVER ===" << endl;
-     sensor* sensor_four = new sensor(sensors[2], 0, sensor_type[2], pos, 0.0, 0.0, 0.0);
-    if (sp_manager->remove_sensor(sensor_four) == false) {
-         BOOST_FAIL("sensor_pair_manager_test:: Failed to remove sensor");
-    }
-
-     // Expected map contents
-     sensor::id_type srcID_remaining[] = {6, 7, 9};
-     sensor::id_type rcvID_remaining = 9;
-
-     sensor_pair_manager::sensor_pair_map_type::iterator  sp_map_iter;
-     const sensor_pair_manager::sensor_pair_map_type* sp_map = sp_manager->sensor_pair_map();
-     if (sp_map->size() != sizeof(srcID_remaining)/sizeof(sensor::id_type)) {
-
-         BOOST_FAIL("sensor_pair_manager_test:: sensor_pair_map size not correct");
-     }
-     else
-     {
-         cout << "Remaining sensor_pairs in map as expected : " << endl;
-         // loop through each sensor_pair to verify expected map contents.
-         for (unsigned i  = 0; i < sizeof(srcID_remaining)/sizeof(sensor::id_type); ++i)
-         {
-             sensor::id_type sourceID = srcID_remaining[i];
-             std::stringstream hash_key;
-             hash_key<< sourceID << "_" <<  rcvID_remaining;
-             sensor_pair* the_sensor_pair = sp_map->find(hash_key.str())->second;
-             cout << "_sensor_pair_map[" << hash_key.str() << "] = ";
-             cout << "  sourceID: " <<  the_sensor_pair->source()->sensorID();
-             cout << "  receiverID: " <<  the_sensor_pair->receiver()->sensorID() << endl;
-             BOOST_CHECK(the_sensor_pair->source()->sensorID() == srcID_remaining[i]);
-             BOOST_CHECK(the_sensor_pair->receiver()->sensorID() == rcvID_remaining);
-         }
-     }
-
-    // Run with valgrind memcheck to verify.
-=======
 //    for ( unsigned i = 0; i < sizeof(sensors)/sizeof(sensor::id_type); ++i )
 //    {
 //        //cout << "=== sensor_pair_manager_test: add_sensor sensorID "<< sensors[i] << " Type "<< sensor_type[i]  << endl;
@@ -347,8 +253,7 @@
 //     }
 //
 //    // Run with valgrind memcheck to verify.
->>>>>>> 08361518
-
+
 } // end add_remove_test
 
 BOOST_AUTO_TEST_SUITE_END()