/**
 * @file sensor_pair_manager.cc
 * Manages the containers for all the sensor pair's in use by the USML.
 */
#include <usml/sensors/sensor_pair_manager.h>
#include <usml/sensors/sensor_manager.h>
#include <boost/foreach.hpp>

using namespace usml::sensors;

/**
 * Initialization of private static member _instance
 */
unique_ptr<sensor_pair_manager> sensor_pair_manager::_instance;

/**
 * The _mutex for the singleton sensor_pair_manager.
 */
read_write_lock sensor_pair_manager::_instance_mutex;

/**
 * Singleton Constructor - Double Check Locking Pattern DCLP
 */
sensor_pair_manager* sensor_pair_manager::instance() {
	sensor_pair_manager* tmp = _instance.get();
	if (tmp == NULL) {
		write_lock_guard guard(_instance_mutex);
		tmp = _instance.get();
		if (tmp == NULL) {
			tmp = new sensor_pair_manager();
			_instance.reset(tmp);
		}
	}
	return tmp;
}

/**
 * Default destructor.
 */
sensor_pair_manager::~sensor_pair_manager() {

    // Remove all sensor_pair pointers from the _map
    sensor_map_template<std::string, sensor_pair*>::iterator iter;
    for ( iter = _map.begin(); iter != _map.end(); ++iter )
    {
        sensor_pair* pair_data = iter->second;
        delete pair_data;
    }
}

/**
 * Reset the sensor_pair_manager instance to empty.
 */
void sensor_pair_manager::reset() {
    write_lock_guard(_instance_mutex);
    _instance.reset();
}

/**
 * Finds all the keys in the _map that are in the sensor_data_list
 */
std::set<std::string> sensor_pair_manager::find_pairs(const sensor_data_map &sensors)
{   
    std::set<std::string> hash_keys;
    std::set<sensor_model::id_type> source_ids;
    std::set<sensor_model::id_type> receiver_ids;
    std::set<sensor_model::id_type>::iterator test_iter;

    // Create a source_keys list and a receiver_key list 
    // of the requested items
    sensor_data sensor;
    xmitRcvModeType mode;
    sensor_model::id_type sensorID;
    
    std::pair<sensor_model::id_type,sensor_data> map_pair;

    BOOST_FOREACH(map_pair, sensors)
    {
        sensorID = map_pair.second._sensorID;
        mode = map_pair.second._mode;
      
        // Only add keys if the sensorID already exist in its respected list
        switch ( mode )
        {
            case usml::sensors::SOURCE:
                test_iter = _src_list.find(sensorID);
                if ( test_iter != _src_list.end() ) {
                    source_ids.insert(sensorID);
                }
                break;
            case usml::sensors::RECEIVER:
                test_iter = _rcv_list.find(sensorID);
                if ( test_iter != _rcv_list.end() ) {
                    receiver_ids.insert(sensorID);
                }
                break;
            case usml::sensors::BOTH:
                test_iter = _src_list.find(sensorID);
                if ( test_iter != _src_list.end() )
                {
                    source_ids.insert(sensorID);
               
                    test_iter = _rcv_list.find(sensorID);
                    if ( test_iter != _rcv_list.end() ) {
                        receiver_ids.insert(sensorID);
                    } else { // Did not exist, backout of source_ids
                        source_ids.erase(sensorID);
                    }
                }
                break;
            default:
                break;
        }
    }

    // Build hash_keys from source_ids and receiver_ids 
    BOOST_FOREACH(sensor_model::id_type srcID, source_ids)
    {
        BOOST_FOREACH(sensor_model::id_type rcvID, receiver_ids)
        {
            std::string key = generate_hash_key(srcID, rcvID);
            hash_keys.insert(key);
        }
    }
    
    return hash_keys;
}

/**
 * Gets the fathometers for sensors in the sensor_data_list.
 */
fathometer_collection::fathometer_package sensor_pair_manager::get_fathometers(const sensor_data_map& sensors)
{
    sensor_pair* pair;
    read_lock_guard guard(_manager_mutex);

    std::set<std::string> keys = find_pairs(const_cast<sensor_data_map&>(sensors));
    fathometer_collection::fathometer_package fathometers;
    fathometers.reserve(keys.size());
    BOOST_FOREACH(std::string s, keys)
    {
        pair = _map.find(s);
        sensor_pair* pair_data = pair;
        if ( pair_data != NULL ) {
            fathometer_collection::reference fathometer = pair_data->fathometer();
            if ( fathometer.get() != NULL )
            {
                if (pair_data->multistatic()) {
                	// if source/receiver is in sensors list get current position
                	// else use initial value
                	wposition1 curr_src_pos;
                	sensor_data_map::const_iterator map_iter;
                	map_iter = sensors.find(pair_data->source()->sensorID());
					if (map_iter != sensors.end()) {
						curr_src_pos = map_iter->second._position;
					} else {
						curr_src_pos = pair_data->source()->position();
					}
					wposition1 curr_rcv_pos;
					map_iter = sensors.find(pair_data->receiver()->sensorID());
					if (map_iter != sensors.end()) {
						curr_rcv_pos = map_iter->second._position;
					} else {
						curr_rcv_pos = pair_data->receiver()->position();
					}

					pair_data->dead_reckon_fathometer(curr_src_pos, curr_rcv_pos);
                }
                fathometers.push_back(fathometer.get());
            }
        }
    }
    return fathometers;
}

/**
 * Gets the envelopes for the sensors in the sensor_data_list requested.
 */
envelope_collection::envelope_package sensor_pair_manager::get_envelopes(const sensor_data_map &sensors)
{
    sensor_pair* pair;
    read_lock_guard guard(_manager_mutex);

    std::set<std::string> keys = find_pairs(sensors);
    envelope_collection::envelope_package envelopes;
    envelopes.reserve(keys.size());
    BOOST_FOREACH(std::string s, keys)
    {
        pair = _map.find(s);
        sensor_pair* pair_data = pair;
        if ( pair_data != NULL ) {
            envelope_collection::reference collection = pair_data->envelopes();
            if ( collection.get() != NULL ) {
                if (pair_data->multistatic()) {
                	// if source/receiver is in sensors list get current position
                	// else use initial value
                	wposition1 curr_src_pos;
					sensor_data_map::const_iterator map_iter;
					map_iter = sensors.find(pair_data->source()->sensorID());
					if (map_iter != sensors.end()) {
						curr_src_pos = map_iter->second._position;
					} else {
						curr_src_pos = pair_data->source()->position();
					}
					wposition1 curr_rcv_pos;
					map_iter = sensors.find(pair_data->receiver()->sensorID());
					if (map_iter != sensors.end()) {
						curr_rcv_pos = map_iter->second._position;
					} else {
						curr_rcv_pos = pair_data->receiver()->position();
					}

					pair_data->dead_reckon_envelopes(curr_src_pos, curr_rcv_pos);
                }
                envelopes.push_back(collection.get());
            }
        }
    }
    return envelopes;
}

/**
 * Builds new sensor_pair objects in reaction to notification
 * that a sensor is being added.
 */
void sensor_pair_manager::add_sensor(sensor_model* sensor) {
	write_lock_guard guard(_manager_mutex);
	#ifdef USML_DEBUG
		cout << "sensor_pair_manager: add sensor("
		<< sensor->sensorID() << ")" << endl;
	#endif

	// add sensorID to the lists of active sources and receivers

	switch (sensor->mode()) {
	case usml::sensors::SOURCE:
		_src_list.insert(sensor->sensorID());
		break;
	case usml::sensors::RECEIVER:
		_rcv_list.insert(sensor->sensorID());
		break;
	case usml::sensors::BOTH:
		_src_list.insert(sensor->sensorID());
		_rcv_list.insert(sensor->sensorID());
		break;
	default:
		break;
	}
    
    // Add pair as required

    switch ( sensor->mode() )
    {
        case usml::sensors::SOURCE:
            add_multistatic_source(sensor);
            break;
        case usml::sensors::RECEIVER:
            add_multistatic_receiver(sensor);
            break;
        case usml::sensors::BOTH:
            // Check frequency band overlap
            add_monostatic_pair(sensor);

            // add multistatic pairs when multistatic is true 
            if ( sensor->source()->multistatic() ) {
                add_multistatic_source(sensor);    
            }              
            if ( sensor->receiver()->multistatic() ) {
                add_multistatic_receiver(sensor);
            }
            break;
        default:
            break;
    }

    #ifdef USML_DEBUG
        // Print out all pairs
        cout << "sensor_pair_manager:  current pairs" << endl;
        sensor_map_template<std::string, sensor_pair*>::iterator iter;
        for ( iter = _map.begin(); iter != _map.end(); ++iter )
        {
            std::string key  = iter->first;
            cout << "     pair  src_rcv " << key << endl;      
         } 
    #endif
}

/**
 * Removes existing sensor_pair object in reaction to notification
 * that the sensor is about to be deleted.
 */
bool sensor_pair_manager::remove_sensor(sensor_model* sensor) {
    size_t result = 0;
	write_lock_guard guard(_manager_mutex);
	#ifdef USML_DEBUG
		cout << "sensor_pair_manager: remove sensor("
		<< sensor->sensorID() << ")" << endl;
	#endif

	// remove sensorID from the lists of active sources and receivers

	switch (sensor->mode()) {
	case usml::sensors::SOURCE:
        result = _src_list.erase(sensor->sensorID());
		break;
	case usml::sensors::RECEIVER:
        result = _rcv_list.erase(sensor->sensorID());
		break;
	case usml::sensors::BOTH:
        result =_src_list.erase(sensor->sensorID());
        result = _rcv_list.erase(sensor->sensorID());
		break;
	default:
		break;
	}
    // Exit if the sensorID/mode was not found
    if ((int) result == 0 ) return false;

	// Remove pair as required

    switch ( sensor->mode() )
    {
        case usml::sensors::SOURCE:
            remove_multistatic_source(sensor);
            break;
        case usml::sensors::RECEIVER:
            remove_multistatic_receiver(sensor);
            break;
        case usml::sensors::BOTH:
            // Check frequency band overlap
            remove_monostatic_pair(sensor);

            // add multistatic pairs when multistatic is true 
            if ( sensor->source()->multistatic() )
            {
                remove_multistatic_source(sensor);
            }
            if ( sensor->receiver()->multistatic() )
            {
                remove_multistatic_receiver(sensor);
            }
            break;
        default:
            break;
    }
    return true;
}

/**
 * Utility to build a monostatic pair
 */
void sensor_pair_manager::add_monostatic_pair(sensor_model* sensor) {
	sensor_model::id_type sourceID = sensor->sensorID();
    std::string hash_key = generate_hash_key(sourceID, sourceID);
    sensor_pair* pair = new sensor_pair(sensor, sensor); 
	_map.insert(hash_key, pair);
	sensor->add_sensor_listener(pair);
	#ifdef USML_DEBUG
		cout << "   add_monostatic_pair: sensor_pair("
		<< sourceID << "," << sourceID << ")" << endl;
	#endif
}

/**
 * Utility to build a multistatic pair from the source.
 */
void sensor_pair_manager::add_multistatic_source(sensor_model* source) {
	sensor_model::id_type sourceID = source->sensorID();
	BOOST_FOREACH( sensor_model::id_type receiverID, _rcv_list ) {
		if ( sourceID != receiverID ) {
            sensor_model* receiver_sensor = sensor_manager::instance()->find(receiverID);
            if ( receiver_sensor != NULL &&
                    receiver_sensor->receiver()->multistatic() &&
                    frequencies_overlap(source->source()->frequencies(), 
<<<<<<< HEAD
                    receiver_sensor->receiver()->min_active_freq(),
                    receiver_sensor->receiver()->max_active_freq()) )
=======
                                        receiver_sensor->receiver()->min_active_freq(),
                                        receiver_sensor->receiver()->max_active_freq()) )
>>>>>>> 5c61cc5e
			{
                std::string hash_key = generate_hash_key(sourceID, receiverID);
                sensor_pair* pair = new sensor_pair(source, receiver_sensor);
                _map.insert(hash_key, pair);
				source->add_sensor_listener(pair);
                receiver_sensor->add_sensor_listener(pair);
				#ifdef USML_DEBUG
					cout << "   add_multistatic_source: sensor_pair("
					<< sourceID << "," << receiverID << ")" << endl;
				#endif
			}
		}
	}
}

/**
 * Utility to build a multistatic pair from the receiver.
 */
void sensor_pair_manager::add_multistatic_receiver(sensor_model* receiver) {
	sensor_model::id_type receiverID = receiver->sensorID();
	BOOST_FOREACH( sensor_model::id_type sourceID, _src_list ) {
		if ( sourceID != receiverID ) { // exclude monostatic case
			sensor_model* source_sensor = sensor_manager::instance()->find(sourceID);
            if ( source_sensor != NULL && 
                    source_sensor->source()->multistatic() &&
                    frequencies_overlap(source_sensor->source()->frequencies(), 
<<<<<<< HEAD
                                        receiver->receiver()->min_active_freq(),
=======
                                        receiver->receiver()->min_active_freq(),
>>>>>>> 5c61cc5e
                                        receiver->receiver()->max_active_freq()) )
			{
                std::string hash_key = generate_hash_key(sourceID, receiverID);
                sensor_pair* pair = new sensor_pair(source_sensor, receiver);
                _map.insert(hash_key, pair);
                source_sensor->add_sensor_listener(pair);
				receiver->add_sensor_listener(pair);
				#ifdef USML_DEBUG
					cout << "   add_multistatic_receiver: sensor_pair("
					<< sourceID << "," << receiverID << ")" << endl;
				#endif
			}
		}
	}
}

/**
 * Utility to remove a monostatic pair
 */
void sensor_pair_manager::remove_monostatic_pair(sensor_model* sensor) {
	sensor_model::id_type sourceID = sensor->sensorID();
    std::string hash_key = generate_hash_key(sourceID, sourceID);
	sensor_pair* pair = _map.find(hash_key);
	if (pair != NULL) {
		sensor->remove_sensor_listener(pair);
        delete pair;
		_map.erase(hash_key);
		#ifdef USML_DEBUG
			cout << "   remove_monostatic_pair: sensor_pair("
				 << sourceID << "," << sourceID << ")" << endl;
		#endif
	}
}

/**
 * Utility to remove a multistatic pair from the source.
 */
void sensor_pair_manager::remove_multistatic_source(sensor_model* source) {
	sensor_model::id_type sourceID = source->sensorID();
	BOOST_FOREACH( sensor_model::id_type receiverID, _rcv_list ) {
		if ( sourceID != receiverID ) {
            sensor_model* receiver_sensor = sensor_manager::instance()->find(receiverID);
            if ( receiver_sensor != NULL &&
                    receiver_sensor->receiver()->multistatic() &&
                    frequencies_overlap(source->source()->frequencies(), 
<<<<<<< HEAD
                                        receiver_sensor->receiver()->min_active_freq(),
=======
                                        receiver_sensor->receiver()->min_active_freq(),
>>>>>>> 5c61cc5e
                                        receiver_sensor->receiver()->max_active_freq()) )
			{
                std::string hash_key = generate_hash_key(sourceID, receiverID);
				sensor_pair* pair = _map.find(hash_key);
				if ( pair != NULL ) {
					source->remove_sensor_listener(pair);
                    receiver_sensor->remove_sensor_listener(pair);
                    delete pair;
					_map.erase( hash_key );
					#ifdef USML_DEBUG
						cout << "   remove_multistatic_source: sensor_pair("
							 << sourceID << "," << receiverID << ")" << endl;
					#endif
				}
			}
		}
	}
}

/**
 * Utility to remove a multistatic pair from the receiver.
 */
void sensor_pair_manager::remove_multistatic_receiver(sensor_model* receiver) {
	sensor_model::id_type receiverID = receiver->sensorID();
	BOOST_FOREACH( sensor_model::id_type sourceID, _src_list ) {
		if ( sourceID != receiverID ) { // exclude monostatic case
			sensor_model* source_sensor = sensor_manager::instance()->find(sourceID);
            if ( source_sensor != NULL && 
                source_sensor->source()->multistatic() && 
                frequencies_overlap(source_sensor->source()->frequencies(), 
<<<<<<< HEAD
                                    receiver->receiver()->min_active_freq(),
=======
                                    receiver->receiver()->min_active_freq(),
>>>>>>> 5c61cc5e
                                    receiver->receiver()->max_active_freq()) )
			{
                std::string hash_key = generate_hash_key(sourceID, receiverID);
				sensor_pair* pair = _map.find(hash_key);
				if ( pair != NULL ) {
                    source_sensor->remove_sensor_listener(pair);
					receiver->remove_sensor_listener(pair);
                    delete pair;
					_map.erase( hash_key );
					#ifdef USML_DEBUG
						cout << "   remove_multistatic_receiver: sensor_pair("
							 << sourceID << "," << receiverID << ")" << endl;
					#endif
				}
			}
		}
	}
}

/**
* Utility to determine if two frequency ranges overlap
* Used to determine of a sensor_pair needs to be created.
*/
<<<<<<< HEAD
bool sensor_pair_manager::frequencies_overlap(const seq_vector* src_freq, 
                                                double  rcv_min, double rcv_max) {
=======
bool sensor_pair_manager::frequencies_overlap(const seq_vector* src_freq,
                                                double  rcv_min, double rcv_max ) {
>>>>>>> 5c61cc5e
    // Get source min and max
    double src_min = *( src_freq->data().begin() );
    double src_max = *( src_freq->data().end() - 1 );

<<<<<<< HEAD
    //// Get receiver min and max
=======
    // Get receiver min and max
>>>>>>> 5c61cc5e
    //double rcv_min = *( rcv_freq->data().begin() );
    //double rcv_max = *( rcv_freq->data().end() - 1 );

    bool overlap = src_min <= rcv_max &&  rcv_min <= src_max;
    
    #ifdef NOOP
        cout << "   frequencies_overlap: src_min( "
            << src_min << " ) - src_max( " << src_max  << ")" << endl;
        cout << "                        rcv_min( "
            << rcv_min << " ) - rcv_max( " << rcv_max << ")" << endl;
        cout << "               overlap: " << ( ( overlap ) ? "yes":"no" ) << endl;
    #endif

    return overlap;
}

/**
 * Writes the fathometers provided
 */
void sensor_pair_manager::write_fathometers(
    fathometer_collection::fathometer_package fathometers, const char* filename)
{
    NcFile* nc_file = new NcFile(filename, NcFile::Replace);
    nc_file->add_att("Conventions", "COARDS");

    // dimensions

    NcDim *fathometer_dim = nc_file->add_dim("fathometers", ( long ) fathometers.size());
    NcVar *fathometer_index_var = nc_file->add_var("fathometer_index", ncLong, fathometer_dim);

    // fathometer_collection attributes

    NcVar *source_id = nc_file->add_var("source_id", ncInt);
    NcVar *receiver_id = nc_file->add_var("receiver_id", ncInt);
    NcVar *initial_time = nc_file->add_var("initial_time", ncDouble);
    NcVar *slant_range = nc_file->add_var("slant_range", ncDouble);

    // coordinates

    NcVar *src_lat_var = nc_file->add_var("source_latitude", ncDouble);
    NcVar *src_lng_var = nc_file->add_var("source_longitude", ncDouble);
    NcVar *src_alt_var = nc_file->add_var("source_altitude", ncDouble);

    NcVar *rcv_lat_var = nc_file->add_var("receiver_latitude", ncDouble);
    NcVar *rcv_lng_var = nc_file->add_var("receiver_longitude", ncDouble);
    NcVar *rcv_alt_var = nc_file->add_var("receiver_altitude", ncDouble);

    // units

    fathometer_index_var->add_att("units", "count");

    src_lat_var->add_att("units", "degrees_north");
    src_lng_var->add_att("units", "degrees_east");
    src_alt_var->add_att("units", "meters");
    src_alt_var->add_att("positive", "up");

    rcv_lat_var->add_att("units", "degrees_north");
    rcv_lng_var->add_att("units", "degrees_east");
    rcv_alt_var->add_att("units", "meters");
    rcv_alt_var->add_att("positive", "up");

    int item;
    double v;
    int index = 0; // current index number

    BOOST_FOREACH(fathometer_collection* fathometer, fathometers)
    {
        // write base attributes

        fathometer_index_var->set_cur(index);
        fathometer_index_var->put(&index, 1);
        item = fathometer->source_id(); source_id->put(&item);
        item = fathometer->receiver_id(); receiver_id->put(&item);

        v = fathometer->initial_time();  initial_time->put(&v);
        v = fathometer->slant_range();   slant_range->put(&v);

        // write source parameters

        v = fathometer->source_position().latitude();    src_lat_var->put(&v);
        v = fathometer->source_position().longitude();   src_lng_var->put(&v);
        v = fathometer->source_position().altitude();    src_alt_var->put(&v);

        // write receiver parameters

        v = fathometer->receiver_position().latitude();    rcv_lat_var->put(&v);
        v = fathometer->receiver_position().longitude();   rcv_lng_var->put(&v);
        v = fathometer->receiver_position().altitude();    rcv_alt_var->put(&v);


        // Get the eigenray list for current fathometer
        eigenray_list eigenrays = fathometer->eigenrays();

        long num_eigenrays = ( long ) eigenrays.size();
        long num_frequencies = ( long ) eigenrays.begin()->frequencies->size();

        // dimensions
        NcDim *eigenray_dim = nc_file->add_dim("eigenrays", num_eigenrays);
        NcVar *eigenray_num_var = nc_file->add_var("eigenray_num", ncLong, eigenray_dim);
        NcDim *freq_dim = nc_file->add_dim("frequency", num_frequencies);
        NcVar *freq_var = nc_file->add_var("frequency", ncDouble, freq_dim);

        NcVar *intensity_var = nc_file->add_var("intensity", ncDouble, eigenray_dim, freq_dim);
        NcVar *phase_var = nc_file->add_var("phase", ncDouble, eigenray_dim, freq_dim);
        NcVar *time_var = nc_file->add_var("travel_time", ncDouble, eigenray_dim);
        NcVar *source_de_var = nc_file->add_var("source_de", ncDouble, eigenray_dim);
        NcVar *source_az_var = nc_file->add_var("source_az", ncDouble, eigenray_dim);
        NcVar *target_de_var = nc_file->add_var("target_de", ncDouble, eigenray_dim);
        NcVar *target_az_var = nc_file->add_var("target_az", ncDouble, eigenray_dim);
        NcVar *surface_var = nc_file->add_var("surface", ncShort, eigenray_dim);
        NcVar *bottom_var = nc_file->add_var("bottom", ncShort, eigenray_dim);
        NcVar *caustic_var = nc_file->add_var("caustic", ncShort, eigenray_dim);

        eigenray_num_var->add_att("units", "count");

        intensity_var->add_att("units", "dB");
        phase_var->add_att("units", "radians");
        time_var->add_att("units", "seconds");

        source_de_var->add_att("units", "degrees");
        source_de_var->add_att("positive", "up");
        source_az_var->add_att("units", "degrees_true");
        source_az_var->add_att("positive", "clockwise");

        target_de_var->add_att("units", "degrees");
        target_de_var->add_att("positive", "up");
        target_az_var->add_att("units", "degrees_true");
        target_az_var->add_att("positive", "clockwise");

        surface_var->add_att("units", "count");
        bottom_var->add_att("units", "count");
        caustic_var->add_att("units", "count");

        // write eigenrays

        freq_var->put(eigenrays.begin()->frequencies->data().begin(), num_frequencies);

        int record = 0; // current record number
        BOOST_FOREACH(eigenray ray, eigenrays)
        {
            // set record number for each eigenray data element

            eigenray_num_var->set_cur(record);
            intensity_var->set_cur(record);
            phase_var->set_cur(record);
            time_var->set_cur(record);
            source_de_var->set_cur(record);
            source_az_var->set_cur(record);
            target_de_var->set_cur(record);
            target_az_var->set_cur(record);
            surface_var->set_cur(record);
            bottom_var->set_cur(record);
            caustic_var->set_cur(record);
            eigenray_num_var->put(&record, 1);
            ++record;

            intensity_var->put(ray.intensity.data().begin(), 1, num_frequencies);
            phase_var->put(ray.phase.data().begin(), 1, num_frequencies);
            time_var->put(&(ray.time), 1);
            source_de_var->put(&(ray.source_de), 1);
            source_az_var->put(&(ray.source_az), 1);
            target_de_var->put(&(ray.target_de), 1);
            target_az_var->put(&(ray.target_az), 1);
            surface_var->put(&(ray.surface), 1);
            bottom_var->put(&(ray.bottom), 1);
            caustic_var->put(&(ray.caustic), 1);

        } // loop over all eigenrays
        ++index;
    } // loop over all fathometers

    // close file

    delete nc_file; // destructor frees all netCDF temp variables
}
<|MERGE_RESOLUTION|>--- conflicted
+++ resolved
@@ -372,13 +372,8 @@
             if ( receiver_sensor != NULL &&
                     receiver_sensor->receiver()->multistatic() &&
                     frequencies_overlap(source->source()->frequencies(), 
-<<<<<<< HEAD
-                    receiver_sensor->receiver()->min_active_freq(),
+                    receiver_sensor->receiver()->min_active_freq(),
                     receiver_sensor->receiver()->max_active_freq()) )
-=======
-                                        receiver_sensor->receiver()->min_active_freq(),
-                                        receiver_sensor->receiver()->max_active_freq()) )
->>>>>>> 5c61cc5e
 			{
                 std::string hash_key = generate_hash_key(sourceID, receiverID);
                 sensor_pair* pair = new sensor_pair(source, receiver_sensor);
@@ -405,11 +400,7 @@
             if ( source_sensor != NULL && 
                     source_sensor->source()->multistatic() &&
                     frequencies_overlap(source_sensor->source()->frequencies(), 
-<<<<<<< HEAD
                                         receiver->receiver()->min_active_freq(),
-=======
-                                        receiver->receiver()->min_active_freq(),
->>>>>>> 5c61cc5e
                                         receiver->receiver()->max_active_freq()) )
 			{
                 std::string hash_key = generate_hash_key(sourceID, receiverID);
@@ -455,11 +446,7 @@
             if ( receiver_sensor != NULL &&
                     receiver_sensor->receiver()->multistatic() &&
                     frequencies_overlap(source->source()->frequencies(), 
-<<<<<<< HEAD
                                         receiver_sensor->receiver()->min_active_freq(),
-=======
-                                        receiver_sensor->receiver()->min_active_freq(),
->>>>>>> 5c61cc5e
                                         receiver_sensor->receiver()->max_active_freq()) )
 			{
                 std::string hash_key = generate_hash_key(sourceID, receiverID);
@@ -490,11 +477,7 @@
             if ( source_sensor != NULL && 
                 source_sensor->source()->multistatic() && 
                 frequencies_overlap(source_sensor->source()->frequencies(), 
-<<<<<<< HEAD
                                     receiver->receiver()->min_active_freq(),
-=======
-                                    receiver->receiver()->min_active_freq(),
->>>>>>> 5c61cc5e
                                     receiver->receiver()->max_active_freq()) )
 			{
                 std::string hash_key = generate_hash_key(sourceID, receiverID);
@@ -518,25 +501,13 @@
 * Utility to determine if two frequency ranges overlap
 * Used to determine of a sensor_pair needs to be created.
 */
-<<<<<<< HEAD
 bool sensor_pair_manager::frequencies_overlap(const seq_vector* src_freq, 
                                                 double  rcv_min, double rcv_max) {
-=======
-bool sensor_pair_manager::frequencies_overlap(const seq_vector* src_freq,
-                                                double  rcv_min, double rcv_max ) {
->>>>>>> 5c61cc5e
     // Get source min and max
     double src_min = *( src_freq->data().begin() );
     double src_max = *( src_freq->data().end() - 1 );
 
-<<<<<<< HEAD
-    //// Get receiver min and max
-=======
     // Get receiver min and max
->>>>>>> 5c61cc5e
-    //double rcv_min = *( rcv_freq->data().begin() );
-    //double rcv_max = *( rcv_freq->data().end() - 1 );
-
     bool overlap = src_min <= rcv_max &&  rcv_min <= src_max;
     
     #ifdef NOOP
