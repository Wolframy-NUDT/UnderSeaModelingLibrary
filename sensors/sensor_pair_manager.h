--- conflicted
+++ resolved
@@ -80,118 +80,118 @@
      * This file structure is illustrated (for a single target with
      * direct path, surface, and bottom eigenrays) in the netCDF sample below:
      * <pre>
-     * netcdf fathometers {
-     *     dimensions:
-     *         fathometers = 1 ;
-     *         eigenrays = 3 ;
-     *         frequency = 4 ;
-     *     variables:
-     *         int fathometer_index(fathometers) ;
-     *                 fathometer_index:units = "count" ;
-     *         int source_id ;
-     *         int receiver_id ;
-     *         double slant_range ;
-     *         double distance_from_sensor ;
-     *         double depth_offset ;
-     *         double source_latitude ;
-     *                 source_latitude:units = "degrees_north" ;
-     *         double source_longitude ;
-     *                 source_longitude:units = "degrees_east" ;
-     *         double source_altitude ;
-     *                 source_altitude:units = "meters" ;
-     *                 source_altitude:positive = "up" ;
-     *         double receiver_latitude ;
-     *                 receiver_latitude:units = "degrees_north" ;
-     *         double receiver_longitude ;
-     *                 receiver_longitude:units = "degrees_east" ;
-     *         double receiver_altitude ;
-     *                 receiver_altitude:units = "meters" ;
-     *                 receiver_altitude:positive = "up" ;
-     *         int eigenray_num(eigenrays) ; 
-     *                 eigenray_num:units = "count" ;
-     *         double frequency(frequency) ;
-     *         double intensity(eigenrays, frequency) ;
-     *                 intensity:units = "dB" ;       
-     *         double phase(eigenrays, frequency) ;
-     *                 phase:units = "radians" ;
-     *         double travel_time(eigenrays) ;
-     *                 travel_time:units = "seconds" ;
-     *         double source_de(eigenrays) ;
-     *                 source_de:units = "degrees" ;
-     *                 source_de:positive = "up" ;
-     *         double source_az(eigenrays) ;
-     *                 source_az:units = "degrees_true" ;
-     *                 source_az:positive = "clockwise" ;
-     *         double target_de(eigenrays) ;
-     *                 target_de:units = "degrees" ;
-     *                 target_de:positive = "up" ;
-     *         double target_az(eigenrays) ;
-     *                 target_az:units = "degrees_true" ;
-     *                 target_az:positive = "clockwise" ;
-     *         short surface(eigenrays) ;
-     *                 surface:units = "count" ;
-     *         short bottom(eigenrays) ; 
-     *                 bottom:units = "count" ;
-     *         short caustic(eigenrays) ;
-     *                 caustic:units = "count" ;
-     * 
-     *     // global attributes:
-     *                 :Conventions = "COARDS" ;
-     *     data:
-     * 
-     *      fathometer_index = 0 ;
-     * 
-     *      source_id = 1 ;
-     * 
-     *      receiver_id = 1 ;
-     * 
-     *      slant_range = 0 ;
-     * 
-     *      distance_from_sensor = 0 ;
-     * 
-     *         depth_offset = 0 ;
-     * 
-     *         source_latitude = 0 ;
-     * 
-     *         source_longitude = 0 ;
-     * 
-     *      source_altitude = 0 ;
-     * 
-     *      receiver_latitude = 0 ;
-     * 
-     *      receiver_longitude = 0 ; 
-     * 
-     *      receiver_altitude = 0 ;
-     * 
-     *         eigenray_num = 0, 1, 2 ;
-     * 
-     *      frequency = 6500, 7500, 8500, 9500 ;
-     * 
-     *      intensity =
-     *           63.3717061178703, 63.371726555249, 63.3717402233806, 63.3717498117019,
-     *           79.4460538046972, 79.4460621977365, 79.4460678071192, 79.4460717403834,
-     *           78.2782169632696, 78.2782251811778, 78.2782306738789, 78.2782345255009 ;
-     * 
-     *      phase =
-     *           -0.0202283729735675, -0.0202283729735675, -0.0202283729735675, -0.0202283729735675,
-     *           3.10113590764266, 3.10113590764266, 3.10113590764266, 3.10113590764266,
-     *           -0.0404567459471346, -0.0404567459471346, -0.0404567459471346, -0.0404567459471346 ;
-     * 
-     *      travel_time = 0.253437554251589, 0.506873828206375, 0.506873828206375 ;
-     * 
-     *      source_de = 80.9389514923578, -77.9155534787501, 80.9389514923578 ;
-     * 
-     *      source_az = 160, 160, 160 ;
-     * 
-     *         target_de = 80.1830639793879, 80.1830239583339, 80.1830239583341 ;
-     * 
-     *         target_az = 159.999999998664, 159.999999994619, 159.999999994619 ;
-     * 
-     *         surface = 1, 1, 2 ;
-     * 
-     *      bottom = 1, 2, 2 ;
-     * 
-     *      caustic = 0, 0, 0 ;
+     * netcdf fathometers {
+     *     dimensions:
+     *         fathometers = 1 ;
+     *         eigenrays = 3 ;
+     *         frequency = 4 ;
+     *     variables:
+     *         int fathometer_index(fathometers) ;
+     *                 fathometer_index:units = "count" ;
+     *         int source_id ;
+     *         int receiver_id ;
+     *         double slant_range ;
+     *         double distance_from_sensor ;
+     *         double depth_offset ;
+     *         double source_latitude ;
+     *                 source_latitude:units = "degrees_north" ;
+     *         double source_longitude ;
+     *                 source_longitude:units = "degrees_east" ;
+     *         double source_altitude ;
+     *                 source_altitude:units = "meters" ;
+     *                 source_altitude:positive = "up" ;
+     *         double receiver_latitude ;
+     *                 receiver_latitude:units = "degrees_north" ;
+     *         double receiver_longitude ;
+     *                 receiver_longitude:units = "degrees_east" ;
+     *         double receiver_altitude ;
+     *                 receiver_altitude:units = "meters" ;
+     *                 receiver_altitude:positive = "up" ;
+     *         int eigenray_num(eigenrays) ; 
+     *                 eigenray_num:units = "count" ;
+     *         double frequency(frequency) ;
+     *         double intensity(eigenrays, frequency) ;
+     *                 intensity:units = "dB" ;       
+     *         double phase(eigenrays, frequency) ;
+     *                 phase:units = "radians" ;
+     *         double travel_time(eigenrays) ;
+     *                 travel_time:units = "seconds" ;
+     *         double source_de(eigenrays) ;
+     *                 source_de:units = "degrees" ;
+     *                 source_de:positive = "up" ;
+     *         double source_az(eigenrays) ;
+     *                 source_az:units = "degrees_true" ;
+     *                 source_az:positive = "clockwise" ;
+     *         double target_de(eigenrays) ;
+     *                 target_de:units = "degrees" ;
+     *                 target_de:positive = "up" ;
+     *         double target_az(eigenrays) ;
+     *                 target_az:units = "degrees_true" ;
+     *                 target_az:positive = "clockwise" ;
+     *         short surface(eigenrays) ;
+     *                 surface:units = "count" ;
+     *         short bottom(eigenrays) ; 
+     *                 bottom:units = "count" ;
+     *         short caustic(eigenrays) ;
+     *                 caustic:units = "count" ;
+     * 
+     *     // global attributes:
+     *                 :Conventions = "COARDS" ;
+     *     data:
+     * 
+     *      fathometer_index = 0 ;
+     * 
+     *      source_id = 1 ;
+     * 
+     *      receiver_id = 1 ;
+     * 
+     *      slant_range = 0 ;
+     * 
+     *      distance_from_sensor = 0 ;
+     * 
+     *         depth_offset = 0 ;
+     * 
+     *         source_latitude = 0 ;
+     * 
+     *         source_longitude = 0 ;
+     * 
+     *      source_altitude = 0 ;
+     * 
+     *      receiver_latitude = 0 ;
+     * 
+     *      receiver_longitude = 0 ; 
+     * 
+     *      receiver_altitude = 0 ;
+     * 
+     *         eigenray_num = 0, 1, 2 ;
+     * 
+     *      frequency = 6500, 7500, 8500, 9500 ;
+     * 
+     *      intensity =
+     *           63.3717061178703, 63.371726555249, 63.3717402233806, 63.3717498117019,
+     *           79.4460538046972, 79.4460621977365, 79.4460678071192, 79.4460717403834,
+     *           78.2782169632696, 78.2782251811778, 78.2782306738789, 78.2782345255009 ;
+     * 
+     *      phase =
+     *           -0.0202283729735675, -0.0202283729735675, -0.0202283729735675, -0.0202283729735675,
+     *           3.10113590764266, 3.10113590764266, 3.10113590764266, 3.10113590764266,
+     *           -0.0404567459471346, -0.0404567459471346, -0.0404567459471346, -0.0404567459471346 ;
+     * 
+     *      travel_time = 0.253437554251589, 0.506873828206375, 0.506873828206375 ;
+     * 
+     *      source_de = 80.9389514923578, -77.9155534787501, 80.9389514923578 ;
+     * 
+     *      source_az = 160, 160, 160 ;
+     * 
+     *         target_de = 80.1830639793879, 80.1830239583339, 80.1830239583341 ;
+     * 
+     *         target_az = 159.999999998664, 159.999999994619, 159.999999994619 ;
+     * 
+     *         surface = 1, 1, 2 ;
+     * 
+     *      bottom = 1, 2, 2 ;
+     * 
+     *      caustic = 0, 0, 0 ;
      * }
      * </pre>
      *
@@ -318,19 +318,11 @@
      * Utility to determine if two frequency ranges overlap
      * Used to determine if a sensor_pair needs to be created.
      * @param    src_freq  frequency range for source.
-<<<<<<< HEAD
-     * @param    rcv_min   minimum active frequency for the receiver.
-     * @param    rcv_max   maximum active frequency for the receiver.
-     * @return   true when frequency ranges overlap.
-     */
+     * @param    rcv_min   minimum active frequency for the receiver.
+     * @param    rcv_max   maximum active frequency for the receiver.
+     * @return   true when frequency ranges overlap.
+     */
     bool frequencies_overlap(const seq_vector* src_freq, double rcv_min, double rcv_max);
-=======
-     * @param    rcv_min   minimum active frequency for the receiver.
-     * @param    rcv_max   maximum active frequency for the receiver.
-     * @return   true when frequency ranges overlap.
-     */
-    bool frequencies_overlap(const seq_vector* src_freq, double rcv_min, double rcv_max );
->>>>>>> 5c61cc5e
 
     /**
      * Hide access to default constructor.
